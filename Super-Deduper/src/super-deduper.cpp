//  this is so we can implment hash function for dynamic_bitset
#define BOOST_DYNAMIC_BITSET_DONT_USE_FRIENDS

#include <iostream>
#include <string>
#include <boost/program_options.hpp>
#include <vector>
#include <fstream>
#include "ioHandler.h"
#include <map>
#include <unordered_map>
#include <boost/dynamic_bitset.hpp>
#include <boost/iostreams/filter/gzip.hpp>
#include <boost/iostreams/filtering_stream.hpp>
#include <boost/iostreams/device/file_descriptor.hpp>
#include <boost/iostreams/stream.hpp>
#include <boost/iostreams/device/file.hpp>
#include <boost/iostreams/device/mapped_file.hpp>
#include <boost/filesystem/path.hpp>
#include <boost/filesystem.hpp>
#include <boost/functional/hash.hpp>

namespace
{
    const size_t SUCCESS = 0;
    const size_t ERROR_IN_COMMAND_LINE = 1;
    const size_t ERROR_UNHANDLED_EXCEPTION = 2;

} // namespace

class dbhash {
public:
    std::size_t operator() (const boost::dynamic_bitset<>& bs) const {
        return boost::hash_value(bs.m_bits);
    }
};

typedef std::unordered_map<std::string, size_t> Counter;
typedef std::unordered_map <boost::dynamic_bitset<>, std::unique_ptr<ReadBase>, dbhash> BitMap;

template <class T, class Impl>
void load_map(InputReader<T, Impl> &reader, Counter& counters, BitMap& read_map, size_t start, size_t length) {
    while(reader.has_next()) {
        auto i = reader.next();
        ++counters["TotalRecords"];
        //check for existance, store or compare quality and replace:
        if (auto key=i->get_key(start, length)) {
            // find faster than count on some compilers
            if(read_map.find(*key) == read_map.end()) {
                read_map[*key] = std::move(i);
            } else if(i->avg_q_score() > read_map[*key]->avg_q_score()){
                read_map[*key] = std::move(i);
                ++counters["Replaced"];
            }
        } else {  // key had N 
            ++counters["HasN"];
        }
    }
}

template <class T>
void output_read_map_tab(const BitMap& read_map, T& out1) {
    OutputWriter<ReadBase, ReadBaseOutTab> tabs(out1);
    for(auto const &i : read_map) {
        ReadBase* rb = dynamic_cast<ReadBase*>(i.second.get());
        tabs.write(*rb);
    }
}

template <class T>
void output_read_map_inter(const BitMap& read_map, T& out1, T& single) {
    OutputWriter<PairedEndRead, PairedEndReadOutInter> pofs(out1);
    OutputWriter<SingleEndRead, SingleEndReadOutFastq> sofs(single);
    for(auto const &i : read_map) {
        PairedEndRead* per = dynamic_cast<PairedEndRead*>(i.second.get());
        if (per) {
            pofs.write(*per);
        } else {
            SingleEndRead* ser = dynamic_cast<SingleEndRead*>(i.second.get());
            if(ser) {
                sofs.write(*ser);
            }
            else {
                throw std::runtime_error("Unkown read found");
            }
        }
    }
}

template <class T>
void output_read_map_fastq(const BitMap& read_map, T& out1, T& out2, T& single) {

    OutputWriter<PairedEndRead, PairedEndReadOutFastq> pofs(out1, out2);
    OutputWriter<SingleEndRead, SingleEndReadOutFastq> sofs(single);
    for(auto const &i : read_map) {
        PairedEndRead* per = dynamic_cast<PairedEndRead*>(i.second.get());
        if (per) {
            pofs.write(*per);
        } else {
            SingleEndRead* ser = dynamic_cast<SingleEndRead*>(i.second.get());
            if(ser) {
                sofs.write(*ser);
            }
            else {
                throw std::runtime_error("Unkown read found");
            }
        }
    }
}

namespace bi = boost::iostreams;
namespace bf = boost::filesystem;

int check_open_r(const std::string& filename) {
    bf::path p(filename);
    if (!bf::exists(p)) {
        throw std::runtime_error("File " + filename + " was not found.");
    }
    
    if (p.extension() == ".gz") {
        return fileno(popen(("gunzip -c " + filename).c_str(), "r"));
    } else {
        return fileno(fopen(filename.c_str(), "r"));
    }
}

int main(int argc, char** argv)
{
    BitMap read_map;
    Counter counters;
    counters["TotalRecords"] = 0;
    counters["Replaced"] = 0;
    counters["HasN"] = 0;
    size_t start = 0, length = 0;
    std::string prefix;
    std::vector<std::string> default_outfiles = {"PE1", "PE2", "SE"};
<<<<<<< HEAD
    bool fastq_out;
    bool tab_out;
    bool std_out;
    bool gzip_out;
    bool interleaved_out;

=======
    bool fastq_out = false;
    bool tab_out = false;
    bool std_out = false;
    bool gzip_out = false;
    
>>>>>>> 8cbcffb5
    try
    {
        /** Define and parse the program options
         */
        namespace po = boost::program_options;
        po::options_description desc("Options");
        desc.add_options()
            ("version,v",                  "Version print")
            ("read1-input,1", po::value< std::vector<std::string> >(),
                                           "Read 1 input <comma sep for multiple files>") 
            ("read2-input,2", po::value< std::vector<std::string> >(), 
                                           "Read 2 input <comma sep for multiple files>")
            ("singleend-input,U", po::value< std::vector<std::string> >(),
                                           "Single end read input <comma sep for multiple files>")
            ("tab-input,T", po::value< std::vector<std::string> >(),
                                           "Tab input <comma sep for multiple files>")
            ("interleaved-input,I", po::value< std::vector<std::string> >(),
                                           "Interleaved input I <comma sep for multiple files>")
            ("stdin-input,S",              "STDIN input <MUST BE TAB DELIMITED INPUT>")
            ("start,s", po::value<size_t>(&start)->default_value(10),  "Start location for unique ID <int>")
            ("length,l", po::value<size_t>(&length)->default_value(10), "Length of unique ID <int>")
            ("quality-check-off,q",        "Quality Checking Off First Duplicate seen will be kept")
            ("gzip-output,g", po::bool_switch(&gzip_out)->default_value(false),  "Output gzipped")
            ("interleaved-output, i", po::bool_switch(&interleaved_out)->default_value(false),     "Output to interleaved")
            ("fastq-output,f", po::bool_switch(&fastq_out)->default_value(false), "Fastq format output")
            ("force,F", po::bool_switch()->default_value(true),         "Forces overwrite of files")
            ("tab-output,t", po::bool_switch(&tab_out)->default_value(false),   "Tab-delimited output")
            ("to-stdout,O", po::bool_switch(&std_out)->default_value(false),    "Prints to STDOUT in Tab Delimited")
            ("prefix,p", po::value<std::string>(&prefix)->default_value("output_nodup_"),
                                           "Prefix for outputted files")
            ("log-file,L",                 "Output-Logfile")
            ("no-log,N",                   "No logfile <outputs to stderr>")
            ("help,h",                     "Prints help.");

        po::variables_map vm;
        try
        {
            po::store(po::parse_command_line(argc, argv, desc),
                      vm); // can throw

            /** --help option
             */
            if ( vm.count("help")  || vm.size() == 0)
            {
                std::cout << "Super-Deduper" << std::endl
                          << desc << std::endl;
                return SUCCESS;
            }

            po::notify(vm); // throws on error, so do after help in case
            // there are any problems
            if(vm.count("read1-input")) {
                if (!vm.count("read2-input")) {
                    throw std::runtime_error("must specify both read1 and read2 input files.");
                } else if (vm.count("read2-input") != vm.count("read1-input")) {
                    throw std::runtime_error("must have same number of input files for read1 and read2");
                }
                auto read1_files = vm["read1-input"].as<std::vector<std::string> >();
                auto read2_files = vm["read2-input"].as<std::vector<std::string> >();

                for(size_t i = 0; i < read1_files.size(); ++i) {
                    bi::stream<bi::file_descriptor_source> is1{check_open_r(read1_files[i]), bi::close_handle};
                    bi::stream<bi::file_descriptor_source> is2{check_open_r(read2_files[i]), bi::close_handle};
                    
                    InputReader<PairedEndRead, PairedEndReadFastqImpl> ifp(is1, is2);
                    load_map(ifp, counters, read_map, start, length);
                }
            }
            if(vm.count("singleend-input")) {
                auto read_files = vm["singleend-input"].as<std::vector<std::string> >();
                for (auto file : read_files) {
                    std::ifstream read1(file, std::ifstream::in);
                    InputReader<SingleEndRead, SingleEndReadFastqImpl> ifs(read1);
                    load_map(ifs, counters, read_map, start, length);
                }
            }
            
            if(vm.count("tab-input")) {
                auto read_files = vm["tab-input"].as<std::vector<std::string> > ();
                for (auto file : read_files) {
                    std::ifstream tabReads(file, std::ifstream::in);
                    InputReader<ReadBase, TabReadImpl> ift(tabReads);
                    load_map(ift, counters, read_map, start, length);
                }
            }
            
            if (vm.count("interleaved-input")) {
                auto read_files = vm["interleaved-input"].as<std::vector<std::string > >();
                for (auto file : read_files) {
                    std::ifstream interReads(file, std::ifstream::in);
                    InputReader<PairedEndRead, InterReadImpl> ifp(interReads);
                    load_map(ifp, counters, read_map, start, length);
                }
            }

            if (fastq_out || (! std_out && ! tab_out) ) {
                for (auto& outfile: default_outfiles) {
                    outfile = prefix + outfile + ".fastq";
                }
                
                if (gzip_out) {
                    bi::stream<bi::file_descriptor_sink> out1{fileno(popen(("gzip > " + default_outfiles[0] + ".gz").c_str(), "w")), bi::close_handle};
                    bi::stream<bi::file_descriptor_sink> out2{fileno(popen(("gzip > " + default_outfiles[1] + ".gz").c_str(), "w")), bi::close_handle};
                    bi::stream<bi::file_descriptor_sink> out3{fileno(popen(("gzip > " + default_outfiles[2] + ".gz").c_str(), "w")), bi::close_handle};
                    output_read_map_fastq(read_map, out1, out2, out3);
                } else {
                    // note: mapped file is faster but uses more memory
                    std::ofstream out1(default_outfiles[0], std::ofstream::out);
                    std::ofstream out2(default_outfiles[1], std::ofstream::out);
                    std::ofstream out3(default_outfiles[2], std::ofstream::out);
                    //bi::stream<bi::mapped_file_sink> out1{default_outfiles[0].c_str()};
                    //bi::stream<bi::mapped_file_sink> out2{default_outfiles[1].c_str()};
                    //bi::stream<bi::mapped_file_sink> out3{default_outfiles[2].c_str()};
                    output_read_map_fastq(read_map, out1, out2, out3);
                }
            } else if (interleaved_out)  {
                for (auto& outfile: default_outfiles) {
                    outfile = prefix + "INTER" + ".fastq";
                }

                if (gzip_out) {
                    bi::stream<bi::file_descriptor_sink> out1{fileno(popen(("gzip > " + default_outfiles[0] + ".gz").c_str(), "w")), bi::close_handle};
                    bi::stream<bi::file_descriptor_sink> out3{fileno(popen(("gzip > " + default_outfiles[2] + ".gz").c_str(), "w")), bi::close_handle};
                    output_read_map_inter(read_map, out1, out3);
                } else {
                    std::ofstream out1(default_outfiles[0], std::ofstream::out);
                    std::ofstream out3(default_outfiles[2], std::ofstream::out);
                    output_read_map_inter(read_map, out1, out3);
                }
            } else if (tab_out) {
                for (auto& outfile: default_outfiles) {
                    outfile = prefix + "tab" + ".tastq";
                }
                
                if (gzip_out) {
                    bi::stream<bi::file_descriptor_sink> out1{fileno(popen(("gzip > " + default_outfiles[0] + ".gz").c_str(), "w")), bi::close_handle};
                    output_read_map_tab(read_map, out1);
                } else {
                    std::ofstream out1(default_outfiles[0], std::ofstream::out);
                    output_read_map_tab(read_map, out1);
                }
            }
            
        }
        catch(po::error& e)
        {
            std::cerr << "ERROR: " << e.what() << std::endl << std::endl;
            std::cerr << desc << std::endl;
            return ERROR_IN_COMMAND_LINE;
        }

    }
    catch(std::exception& e)
    {
        std::cerr << "\n\tUnhandled Exception: "
                  << e.what() << std::endl;
        return ERROR_UNHANDLED_EXCEPTION;

    }

    std::cerr << "TotalRecords:" << counters["TotalRecords"] << "\tReplaced:" << counters["Replaced"]
              << "\tKept:" << read_map.size() << "\tRemoved:" << counters["TotalRecords"] - read_map.size()
              << "\tHasN:" << counters["HasN"] << std::endl;
    return SUCCESS;

}<|MERGE_RESOLUTION|>--- conflicted
+++ resolved
@@ -134,20 +134,13 @@
     size_t start = 0, length = 0;
     std::string prefix;
     std::vector<std::string> default_outfiles = {"PE1", "PE2", "SE"};
-<<<<<<< HEAD
+
     bool fastq_out;
     bool tab_out;
     bool std_out;
     bool gzip_out;
     bool interleaved_out;
-
-=======
-    bool fastq_out = false;
-    bool tab_out = false;
-    bool std_out = false;
-    bool gzip_out = false;
     
->>>>>>> 8cbcffb5
     try
     {
         /** Define and parse the program options

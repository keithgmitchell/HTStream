--- conflicted
+++ resolved
@@ -28,67 +28,13 @@
     return baseReadMap;
 }
 
-<<<<<<< HEAD
-template <class T, class Impl>
-void inputReaders(std::vector<std::shared_ptr<InputReader<T, Impl>>> &ifr, std::vector<std::string> r1_input, std::vector<std::string> r2_input, std::vector<std::string> se_input, std::vector<std::string> interleaved_input, std::vector<std::string> tab_input, bool std_in) {
-
-    if(r1_input.size() > 0) { // paired-end reads
-        if (r2_input.size() != r1_input.size()) {
-            throw std::runtime_error("must have same number of input files for read1 and read2");
-        }
-        ifr.push_back(std::make_shared<InputReader<PairedEndRead, PairedEndReadFastqImpl>>(r1_input, r2_input));
-    }
-    if (interleaved_input.size() > 0) { // interleaved pairs
-        ifr.push_back(std::make_shared<InputReader<PairedEndRead, InterReadImpl>>(interleaved_input));
-    }
-    if(se_input.size() > 0) { // single-end reads
-        ifr.push_back(std::make_shared<InputReader<SingleEndRead, SingleEndReadFastqImpl>>(se_input));
-    }
-    if(tab_input.size() > 0) { // tab_input
-        ifr.push_back(std::make_shared<InputReader<ReadBase, TabReadImpl>>(tab_input));
-    }
-    if(std_in) {
-        bi::stream<bi::file_descriptor_source> tabin {fileno(stdin), bi::close_handle};
-        ifr = std::make_shared<InputReader<ReadBase, TabReadImpl>>(tabin);
-    }
-}
-
-void outputWriters(std::shared_ptr<OutputWriter> &pe, std::shared_ptr<OutputWriter> &se, bool fastq_out, bool tab_out, bool interleaved_out, bool unmapped_out,  bool force, bool gzip_out, bool std_out, std::string &prefix) {
-=======
 void outputWriters(std::shared_ptr<OutputWriter> &pe, std::shared_ptr<OutputWriter> &se, po::variables_map vm) {
->>>>>>> 367fe736
 
     std::vector<std::string> default_outfiles = {"", "_R1", "_R2", "_SE", "_INTERLEAVED"};
 
     std::shared_ptr<HtsOfstream> out_1 = nullptr;
     std::shared_ptr<HtsOfstream> out_2 = nullptr;
     std::shared_ptr<HtsOfstream> out_3 = nullptr;
-<<<<<<< HEAD
-    const size_t ERROR_IN_COMMAND_LINE = 1;
-
-    if (interleaved_out)  {
-        default_outfiles[0] = prefix + "_interleaved" + ".fastq";
-        default_outfiles[2] = prefix + "_SE" + ".fastq";
-        out_1= std::make_shared<HtsOfstream>(default_outfiles[0], force, gzip_out, false);
-        out_3= std::make_shared<HtsOfstream>(default_outfiles[2], force, gzip_out, false);
-
-        pe= std::make_shared<PairedEndReadOutInter>(out_1);
-        se= std::make_shared<SingleEndReadOutFastq>(out_3);
-    } else if (unmapped_out) {
-        default_outfiles[0] = prefix + ".sam";
-        out_1= std::make_shared<HtsOfstream>(default_outfiles[0], force, gzip_out, std_out);
-
-        pe= std::make_shared<ReadBaseOutUnmapped>(out_1);
-        se= std::make_shared<ReadBaseOutUnmapped>(out_1);
-
-    } else if (tab_out || std_out) {
-        default_outfiles[0] = prefix + "_tab6" + ".fastq";
-        out_1= std::make_shared<HtsOfstream>(default_outfiles[0], force, gzip_out, std_out);
-
-        pe= std::make_shared<ReadBaseOutTab>(out_1);
-        se= std::make_shared<ReadBaseOutTab>(out_1);
-    } else if (fastq_out) {
-=======
 
     if (vm.count("fastq-output")) {
       std::string prefix = vm["fastq-output"].as<std::string>();
@@ -123,7 +69,6 @@
         se= std::make_shared<ReadBaseOutTab>(out_1);
     } else if (vm.count("unmapped-output")) {
         std::string prefix = vm["unmapped-output"].as<std::string>();
->>>>>>> 367fe736
         for (auto& outfile: default_outfiles) {
             outfile = prefix + ".sam";
         }
@@ -134,16 +79,8 @@
     } else { // output to stdout
         out_1= std::make_shared<HtsOfstream>(default_outfiles[0], vm["force"].as<bool>(), !vm["uncompressed"].as<bool>(), true);
 
-<<<<<<< HEAD
-        pe= std::make_shared<PairedEndReadOutFastq>(out_1, out_2);
-        se= std::make_shared<SingleEndReadOutFastq>(out_3);
-    } else {
-        std::cerr << "ERROR: " << "Output file type absent from command line" << std::endl << std::endl;
-        exit(ERROR_IN_COMMAND_LINE); //success
-=======
         pe= std::make_shared<ReadBaseOutTab>(out_1);
         se= std::make_shared<ReadBaseOutTab>(out_1);
->>>>>>> 367fe736
     }
 }
 
@@ -161,13 +98,8 @@
             ("tab-input,T", po::value< std::vector<std::string> >()->multitoken(),
                                            "Tab-delimited (tab6) input <space separated for multiple files>")
             ("interleaved-input,I", po::value< std::vector<std::string> >()->multitoken(),
-<<<<<<< HEAD
-                                           "Interleaved fastq input <space seperated for multiple files>")
-            ("from-stdin,S", po::bool_switch(), "input from STDIN input <Must be tab-delimited file format>");
-=======
                                            "Interleaved fastq input <space separated for multiple files>")
             ("from-stdin,S", "DEPRECATED PARAMETER");
->>>>>>> 367fe736
     return input;
 }
 
@@ -176,16 +108,6 @@
     output.add_options()
             //output options
             ("force,F", po::bool_switch()->default_value(false),         "Forces overwrite of files")
-<<<<<<< HEAD
-            ("prefix,p", po::value<std::string>()->default_value(program_name),
-                                           "Prefix for output files")
-            ("gzip-output,g", po::bool_switch()->default_value(false),  "Output gzipped files")
-            ("fastq-output,f", po::bool_switch()->default_value(false), "Output to Fastq format <PE AND/OR SE files>")
-            ("tab-output,t", po::bool_switch()->default_value(false),   "Output to tab-delimited file format")
-            ("interleaved-output,i", po::bool_switch()->default_value(false),     "Output to interleaved fastq file <PE ONLY>")
-            ("unmapped-output,u", po::bool_switch()->default_value(false),   "Output to unmapped sam file format")
-            ("to-stdout,O", po::bool_switch()->default_value(false),    "Output to STDOUT in tab-delimited file format");
-=======
             ("uncompressed,u", po::bool_switch()->default_value(false),  "Output uncompressed (not gzipped) files")
             ("fastq-output,f", po::value<std::string>(), "Output to Fastq files <PE AND/OR SE files>")
             ("interleaved-output,i", po::value<std::string>(),     "Output to interleaved fastq files <INTERLEAVED PE AND/OR SE files>")
@@ -194,7 +116,6 @@
             ("prefix,p", "DEPRECATED PARAMETER")
             ("gzip-output,g", "DEPRECATED PARAMETER")
             ("to-stdout,O", "DEPRECATED PARAMETER");
->>>>>>> 367fe736
     return output;
 }
 

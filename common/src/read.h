--- conflicted
+++ resolved
@@ -16,11 +16,6 @@
     virtual ~ReadBase() {}
     ReadBase(ReadBase const&) = default;
     ReadBase() = default;
-<<<<<<< HEAD
-
-=======
-    
->>>>>>> 56cc27e0
     virtual boost::optional<boost::dynamic_bitset<>> get_key(size_t start, size_t length) = 0;
     static boost::optional<BitSet> str_to_bit(const std::string& StrKey) {
           // converts a string to a 2bit representation: A:00, T:11, C:01, G:10

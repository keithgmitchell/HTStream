#ifndef COUNTERS_H
#define COUNTERS_H

#include <map>
#include <unordered_map>
#include <string>
#include <iostream>
#include <fstream>
#include <vector>
#include <tuple>
#include "read.h"
#include "typedefs.h"
#include <unistd.h>

class Counters {
public:
    uint64_t TotalFragmentsInput = 0;
    uint64_t PE_In = 0;
    uint64_t SE_In = 0;
    uint64_t TotalFragmentsOutput = 0;
    uint64_t PE_Out = 0;
    uint64_t SE_Out = 0;

    std::vector<Label> labels;
    Counters() {
        labels.push_back(std::forward_as_tuple("TotalFragmentsInput", TotalFragmentsInput));
        labels.push_back(std::forward_as_tuple("PE_In", PE_In));
        labels.push_back(std::forward_as_tuple("SE_In", SE_In));
        labels.push_back(std::forward_as_tuple("TotalFragmentsOutput", TotalFragmentsOutput));
        labels.push_back(std::forward_as_tuple("PE_Out", PE_Out));
        labels.push_back(std::forward_as_tuple("SE_Out", SE_Out));
    }
<<<<<<< HEAD
    
=======
    virtual void input(const PairedEndRead &read) {
        ++TotalFragmentsInput;
        ++PE_In; 
    }

    virtual void input(const SingleEndRead &read) {
        ++TotalFragmentsInput;
        ++SE_In; 
    }

>>>>>>> 22fb34e1
    virtual void input(const ReadBase &read) {
        const PairedEndRead *per = dynamic_cast<const PairedEndRead *>(&read);
        if (per) {
            ++PE_In;
        } else {
            const SingleEndRead *ser = dynamic_cast<const SingleEndRead *>(&read);
            if (ser) {
                ++SE_In; 
            } else {
                throw std::runtime_error("In utils.h output: read type not valid");
            }
        }
        ++TotalFragmentsInput;
    }

    virtual void output(PairedEndRead &read, bool no_orhpans = false) {
        ++TotalFragmentsOutput;
        ++PE_Out;
    }


    virtual void output(SingleEndRead &read) {
        ++TotalFragmentsOutput;
        ++SE_Out;
    }

    virtual void output(ReadBase &read) {
        PairedEndRead *per = dynamic_cast<PairedEndRead *>(&read);
        if (per) {
            output(*per);
        } else {
            SingleEndRead *ser = dynamic_cast<SingleEndRead *>(&read);
            if (ser) {
                output(*ser); 
            } else {
                throw std::runtime_error("In utils.h output: read type not valid");
            }
        } 
    }

    virtual void write_out(const std::string &statsFile, bool appendStats, std::string program_name, std::string notes) {
        
        std::ifstream testEnd(statsFile);
        int end = testEnd.peek();
        testEnd.close();
        
        std::fstream outStats;
        
        if (appendStats && end != -1) {
            //outStats.open(statsFile, std::ofstream::out | std::ofstream::app); //overwritte
            outStats.open(statsFile, std::ios::in | std::ios::out); //overwritte
            outStats.seekp(-6, std::ios::end );
            outStats << "  }, \"" << program_name << "_" << getpid()  << "\": {\n";
        } else {
            //outStats.open(statsFile, std::ofstream::out); //overwritte
            outStats.open(statsFile, std::ios::out | std::ios::trunc); //overwrite
            outStats << "{ \"" << program_name << "_" << getpid() <<  "\": {\n";
        }
        outStats << "    \"Notes\": \"" << notes << "\"";

        write_labels(outStats);
        
        outStats << "\n  }\n}\n";
        outStats.flush();
    }

    virtual const void write_labels(std::fstream& outStats) {
        for (const auto &label : labels) {
            outStats << ",\n"; //make sure json format is kept
            outStats << "    \"" << std::get<0>(label) << "\": " << std::get<1>(label);
        }
    }

};


class OverlappingCounters : public Counters {

public:
    std::vector<unsigned long long int> insertLength;
    uint64_t sins = 0;
    uint64_t mins = 0;
    uint64_t lins = 0;
    uint64_t SE_Discard = 0;
    uint64_t PE_Discard = 0;
    uint64_t Adapter_BpTrim = 0;

    OverlappingCounters() {
        labels.push_back(std::forward_as_tuple("sins", sins));
        labels.push_back(std::forward_as_tuple("mins", mins));
        labels.push_back(std::forward_as_tuple("lins", lins));
        labels.push_back(std::forward_as_tuple("SE_Discard", SE_Discard));
        labels.push_back(std::forward_as_tuple("PE_Discard", PE_Discard));
        labels.push_back(std::forward_as_tuple("Adapter_BpTrim", Adapter_BpTrim));

        insertLength.resize(1);
    }

    virtual void output(SingleEndRead &ser)  {
        if (ser.non_const_read_one().getDiscard()) {
            ++SE_Discard;
        } else {
            ++TotalFragmentsOutput;
            ++SE_Out;
        }
    }

    virtual void output(PairedEndRead &per)  {
        if (per.non_const_read_one().getDiscard()) {
            ++PE_Discard;
        } else {
            ++lins;
            ++TotalFragmentsOutput;
            ++PE_Out;
        }
    }

    virtual void output(SingleEndRead &ser, unsigned int origLength)  {
        Read &one = ser.non_const_read_one();
        if (!one.getDiscard()) {
            if (one.getLength() < origLength) {
                ++sins; //adapters must be had (short insert)
                Adapter_BpTrim += (origLength - one.getLength());
            } else {
                ++mins; //must be a long insert
            }
            if ( one.getLength() + 1 > insertLength.size() ) {
                insertLength.resize(one.getLength() + 1);
            }
            ++insertLength[one.getLength()];
            ++SE_Out;            
            ++TotalFragmentsOutput;
        } else {
            ++PE_Discard; // originated as a PE read
        }
    }

    virtual void output(PairedEndRead &per, unsigned int overlapped) {
        //test lin or sin
        Read &one = per.non_const_read_one();
        Read &two = per.non_const_read_two();

        if (!one.getDiscard() && !two.getDiscard() ) {
            if (overlapped) {
                if (one.getLength() > overlapped || two.getLength() > overlapped ) {
                    ++sins; //adapters must be had (short insert)
                    Adapter_BpTrim += std::max((one.getLength() - one.getLengthTrue()),(two.getLength() - two.getLengthTrue()));

                } else {
                    ++mins; //must be a long insert
                }
                if ( overlapped + 1 > insertLength.size() ) {
                    insertLength.resize(overlapped + 1);
                }
                ++insertLength[overlapped];
                
            } else {
                ++lins; //lin
            }
            ++PE_Out;
            ++TotalFragmentsOutput;
        } else {
            ++PE_Discard;
        }
    }

    virtual void write_out(const std::string &statsFile, bool appendStats, std::string program_name, std::string notes) {

        std::ifstream testEnd(statsFile);
        int end = testEnd.peek();
        testEnd.close();

        std::fstream outStats;

        if (appendStats && end != -1) {
            outStats.open(statsFile, std::ios::in | std::ios::out); //overwritte
            outStats.seekp(-6, std::ios::end );
            outStats << "  }, \"" << program_name << "_" << getpid()  << "\": {\n";
        } else {
            outStats.open(statsFile, std::ios::out | std::ios::trunc); //overwritt
            outStats << "{ \"" << program_name << "_" << getpid() <<  "\": {\n";
        }

        outStats << "    \"Notes\": \"" << notes << "\"";

        write_labels(outStats);

        // embed instertLength (histogram) in sub json vector
        outStats << ",\n"; //make sure json format is kept
        outStats << "    \"histogram\": [";
        outStats << "[" << 1 << "," << insertLength[1] << "]";  // first, so as to keep the json comma convention

        for (size_t i = 2; i < insertLength.size(); ++i) {
            outStats << ", [" << i << "," << insertLength[i] << "]"; //make sure json format is kept
        }
        outStats << "]"; // finish off histogram
        outStats << "\n  }\n}\n";
        outStats.flush();
    }
};

class PhixCounters : public Counters {

public:
    uint64_t PE_hits = 0;
    uint64_t SE_hits = 0;
    uint64_t Inverse = 0;

    PhixCounters() {
        labels.push_back(std::forward_as_tuple("PE_hits", PE_hits));
        labels.push_back(std::forward_as_tuple("SE_hits", SE_hits));
        labels.push_back(std::forward_as_tuple("Inverse", Inverse));
    }

    void set_inverse() {
        Inverse = 1;
    }
    void inc_SE_hits() {
        ++SE_hits;
    }
    void inc_PE_hits() {
        ++PE_hits;
    }
};

class TrimmingCounters : public Counters {

public: 
    uint64_t R1_Left_Trim = 0;
    uint64_t R1_Right_Trim = 0;
    uint64_t R2_Left_Trim = 0;
    uint64_t R2_Right_Trim = 0;
    uint64_t SE_Right_Trim = 0;
    uint64_t SE_Left_Trim = 0;
    
    uint64_t R1_Discarded = 0;
    uint64_t R2_Discarded = 0;
    uint64_t SE_Discarded = 0;
    uint64_t PE_Discarded = 0;

    TrimmingCounters() {
        labels.push_back(std::forward_as_tuple("R1_Left_Trim", R1_Left_Trim));
        labels.push_back(std::forward_as_tuple("R1_Right_Trim", R1_Right_Trim));
        labels.push_back(std::forward_as_tuple("R2_Left_Trim", R2_Left_Trim));
        labels.push_back(std::forward_as_tuple("R2_Right_Trim", R2_Right_Trim));
        labels.push_back(std::forward_as_tuple("SE_Right_Trimm", SE_Right_Trim));
        labels.push_back(std::forward_as_tuple("SE_Left_Trimm", SE_Left_Trim));
        labels.push_back(std::forward_as_tuple("R1_Discarded", R1_Discarded));
        labels.push_back(std::forward_as_tuple("R2_Discarded", R2_Discarded));
        labels.push_back(std::forward_as_tuple("SE_Discarded", SE_Discarded));
        labels.push_back(std::forward_as_tuple("PE_Discarded", PE_Discarded));

    }

    void R1_stats(Read &one) {
        R1_Left_Trim += one.getLTrim();
        R1_Right_Trim += one.getRTrim();
    }

    void R2_stats(Read &two) {
        R2_Left_Trim += two.getLTrim();
        R2_Right_Trim += two.getRTrim();
    }

    void SE_stats(Read &se) {
        SE_Left_Trim += se.getLTrim();
        SE_Right_Trim += se.getRTrim();
    }

    void output(PairedEndRead &per, bool no_orphans = false) {
        Read &one = per.non_const_read_one();
        Read &two = per.non_const_read_two();
        if (!one.getDiscard() && !two.getDiscard()) {
            ++TotalFragmentsOutput;
            ++PE_Out;
            R1_stats(one);
            R2_stats(two);
        } else if (!one.getDiscard() && !no_orphans) { //if stranded RC
            ++TotalFragmentsOutput;
            ++SE_Out;
            ++R2_Discarded;
            SE_stats(one);
        } else if (!two.getDiscard() && !no_orphans) { // Will never be RC
            ++TotalFragmentsOutput;
            ++SE_Out;
            ++R1_Discarded;
            SE_stats(two);
        } else {
            ++PE_Discarded;
        }
    }

    void output(SingleEndRead &ser) {
        Read &one = ser.non_const_read_one();
        if (!one.getDiscard()) {
            ++TotalFragmentsOutput;
            ++SE_Out;
            SE_stats(one);
        } else {
            ++SE_Discarded;
        }
    }
    
};

class StatsCounters : public Counters {

public:
    uint64_t A = 0;
    uint64_t T = 0;
    uint64_t C = 0;
    uint64_t G = 0;
    uint64_t N = 0;
    uint64_t R1_BpLen = 0;
    uint64_t R2_BpLen = 0;
    uint64_t SE_BpLen = 0;
    uint64_t R1_bQ30 = 0;
    uint64_t R2_bQ30 = 0;
    uint64_t SE_bQ30 = 0;

    StatsCounters () {
        labels.push_back(std::forward_as_tuple("R1_BpLen", R1_BpLen));
        labels.push_back(std::forward_as_tuple("R2_BpLen", R2_BpLen));
        labels.push_back(std::forward_as_tuple("SE_BpLen", SE_BpLen));
        labels.push_back(std::forward_as_tuple("R1_bQ30", R1_bQ30));
        labels.push_back(std::forward_as_tuple("R2_bQ30", R2_bQ30));
        labels.push_back(std::forward_as_tuple("SE_bQ30", SE_bQ30));
    };


    void read_stats(Read &r) {
        for (auto bp : r.get_seq()) {
            switch (bp) {
                case 'A':
                    ++A;
                    break;
                case 'T':
                    ++T;
                    break;
                case 'C':
                    ++C;
                    break;
                case 'G':
                    ++G;
                    break;
                case 'N':
                    ++N;
                    break;
                default:
                    throw std::runtime_error("Unknown bp in stats counter");
            }
        }
    }
 
    void q_stats(Read &r, unsigned long long int &val) {
    }
 
    void output(PairedEndRead &per) {
        Counters::output(per);
        Read &one = per.non_const_read_one();
        Read &two = per.non_const_read_two();
        read_stats(one);
        read_stats(two);
        int r1_q30bases=0;
        for (auto q : one.get_qual()) {
            r1_q30bases += (q - 33) >= 30;
        }
        int r2_q30bases=0;
        for (auto q : two.get_qual()) {
            r2_q30bases += (q - 33) >= 30;
        }
        R1_bQ30 += r1_q30bases;
        R2_bQ30 += r2_q30bases;
        R1_BpLen += one.getLength();
        R2_BpLen += two.getLength();
    }
    
    void output(SingleEndRead &ser) {
        Counters::output(ser);
        Read &one = ser.non_const_read_one();
        read_stats(one);
        int q30bases=0;
        for (auto q : one.get_qual()) {
            q30bases += (q - 33) >= 30;
        }
        SE_bQ30 += q30bases;
        SE_BpLen += one.getLength();
    }

    virtual void write_out(const std::string &statsFile, bool appendStats, std::string program_name, std::string notes) {
        
        std::ifstream testEnd(statsFile);
        int end = testEnd.peek();
        testEnd.close();
        
        std::fstream outStats;
        
        if (appendStats && end != -1) {
            //outStats.open(statsFile, std::ofstream::out | std::ofstream::app); //overwritte
            outStats.open(statsFile, std::ios::in | std::ios::out); //overwritte
            outStats.seekp(-6, std::ios::end );
            outStats << "  }, \"" << program_name << "_" << getpid()  << "\": {\n";
        } else {
            //outStats.open(statsFile, std::ofstream::out); //overwritte
            outStats.open(statsFile, std::ios::out | std::ios::trunc); //overwrite
            outStats << "{ \"" << program_name << "_" << getpid() <<  "\": {\n";
        }
        outStats << "    \"Notes\": \"" << notes << "\"";

        write_labels(outStats);
        
        // embed base composition as sub json vector
        outStats << ",\n"; //make sure json format is kept
        outStats << "    \"Base_Composition\": {\n";
        outStats << "        \"" << 'A' << "\": " << A << ",\n";
        outStats << "        \"" << 'T' << "\": " << T << ",\n";
        outStats << "        \"" << 'G' << "\": " << G << ",\n";
        outStats << "        \"" << 'C' << "\": " << C << ",\n";
        outStats << "        \"" << 'N' << "\": " << N << "\n";
        outStats << "    }"; // finish off histogram
        outStats << "\n  }\n}\n";
        outStats.flush();
    }
 
};

class SuperDeduperCounters : public Counters {

public:
    std::vector<std::tuple<uint_fast64_t, uint_fast64_t>> duplicateProportion;
    uint64_t Duplicate = 0;
    uint64_t Ignored = 0;

    SuperDeduperCounters() {
        labels.push_back(std::forward_as_tuple("Duplicate", Duplicate));
        labels.push_back(std::forward_as_tuple("Ignored", Ignored));
    }

    virtual void input(const ReadBase &read, size_t dup_freq) {

        if (dup_freq > 0 & (TotalFragmentsInput - Ignored) % dup_freq == 0){
            duplicateProportion.push_back(std::forward_as_tuple((TotalFragmentsInput - Ignored), Duplicate));
        }
        Counters::input(read);
    }

    void increment_replace() {
        ++Duplicate;
    }

    void increment_ignored() {
        ++Ignored;
    }

    virtual void write_out(const std::string &statsFile, bool appendStats, std::string program_name, std::string notes) {

        std::ifstream testEnd(statsFile);
        int end = testEnd.peek();
        testEnd.close();

        std::fstream outStats;

        if (appendStats && end != -1) {
            outStats.open(statsFile, std::ios::in | std::ios::out); //overwrite
            outStats.seekp(-6, std::ios::end );
            outStats << "  }, \"" << program_name << "_" << getpid()  << "\": {\n";
        } else {
            outStats.open(statsFile, std::ios::out | std::ios::trunc); //overwrite
            outStats << "{ \"" << program_name << "_" << getpid() <<  "\": {\n";
        }

        outStats << "    \"Notes\": \"" << notes << "\"";

        write_labels(outStats);

        // record final input/dup
        duplicateProportion.push_back(std::forward_as_tuple((TotalFragmentsInput - Ignored), Duplicate));

        // embed duplicate saturation in sub json vector
        outStats << ",\n"; //make sure json format is kept
        outStats << "    \"duplicate_saturation\": [";
        outStats << "[" << std::get<0>(duplicateProportion[1]) << "," << std::get<1>(duplicateProportion[1]) << "]";  // first, so as to keep the json comma convention

        for (size_t i = 2; i < duplicateProportion.size(); ++i) {
            outStats << ", [" << std::get<0>(duplicateProportion[i]) << "," << std::get<1>(duplicateProportion[i]) << "]"; //make sure json format is kept
        }
        outStats << "]"; // finish off histogram

        outStats << "\n  }\n}\n";
        outStats.flush();
    }
};


#endif<|MERGE_RESOLUTION|>--- conflicted
+++ resolved
@@ -30,20 +30,7 @@
         labels.push_back(std::forward_as_tuple("PE_Out", PE_Out));
         labels.push_back(std::forward_as_tuple("SE_Out", SE_Out));
     }
-<<<<<<< HEAD
-    
-=======
-    virtual void input(const PairedEndRead &read) {
-        ++TotalFragmentsInput;
-        ++PE_In; 
-    }
-
-    virtual void input(const SingleEndRead &read) {
-        ++TotalFragmentsInput;
-        ++SE_In; 
-    }
-
->>>>>>> 22fb34e1
+
     virtual void input(const ReadBase &read) {
         const PairedEndRead *per = dynamic_cast<const PairedEndRead *>(&read);
         if (per) {

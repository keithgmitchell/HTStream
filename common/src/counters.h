#ifndef COUNTERS_H
#define COUNTERS_H


#include <unistd.h>
#include <map>
#include <unordered_map>
#include <string>
#include <iostream>
#include <fstream>
#include <vector>
#include <tuple>
#include "read.h"
#include "typedefs.h"
#include <boost/filesystem/path.hpp>

namespace bf = boost::filesystem;

class Counters {
public:
    std::fstream outStats;
    std::string fStats;
    bool force;
    bool aStats;
    std::string pName;
    std::string pNotes;

    std::vector<Label> generic;
    std::vector<Label> se;
    std::vector<Label> pe;

    uint64_t TotalFragmentsInput = 0;
    uint64_t TotalFragmentsOutput = 0;

    uint64_t SE_In = 0;
    uint64_t SE_Out = 0;

    uint64_t PE_In = 0;
    uint64_t PE_Out = 0;

    Counters(const std::string &statsFile, bool force, bool appendStats, const std::string &program_name, const std::string &notes):
            fStats(statsFile),
            force(force),
            aStats(appendStats),
            pName(program_name),
            pNotes(notes) {

        check_write();

        generic.push_back(std::forward_as_tuple("totalFragmentsInput", TotalFragmentsInput));
        generic.push_back(std::forward_as_tuple("totalFragmentsOutput", TotalFragmentsOutput));

        se.push_back(std::forward_as_tuple("SE_in", SE_In));
        se.push_back(std::forward_as_tuple("SE_out", SE_Out));

        pe.push_back(std::forward_as_tuple("PE_in", PE_In));
        pe.push_back(std::forward_as_tuple("PE_out", PE_Out));
    }

    virtual ~Counters() {}

    virtual void input(const ReadBase &read) {
        const PairedEndRead *per = dynamic_cast<const PairedEndRead *>(&read);
        if (per) {
            ++PE_In;
        } else {
            const SingleEndRead *ser = dynamic_cast<const SingleEndRead *>(&read);
            if (ser) {
                ++SE_In;
            } else {
                throw std::runtime_error("In utils.h output: read type not valid");
            }
        }
        ++TotalFragmentsInput;
    }

    virtual void output(ReadBase &read) {
        PairedEndRead *per = dynamic_cast<PairedEndRead *>(&read);
        if (per) {
            ++PE_Out;
        } else {
            SingleEndRead *ser = dynamic_cast<SingleEndRead *>(&read);
            if (ser) {
                ++SE_Out;
            } else {
                throw std::runtime_error("In utils.h output: read type not valid");
            }
        }
        ++TotalFragmentsOutput;
    }

    virtual void write_out() {

        initialize_json();

        write_labels(generic);
        write_sublabels("Single_end", se);
        write_sublabels("Paired_end", pe);

        finalize_json();
    }

    virtual void initialize_json() {
        std::ifstream testEnd(fStats);
        int end = testEnd.peek();
        testEnd.close();

        if (aStats && end != -1) {
            outStats.open(fStats, std::ios::in | std::ios::out); //append
            outStats.seekp(-6, std::ios::end );
            outStats << "  }, \"" << pName << "_" << getpid()  << "\": {\n";
        } else {
            outStats.open(fStats, std::ios::out | std::ios::trunc); //overwrite
            outStats << "{ \"" << pName << "_" << getpid() <<  "\": {\n";
        }

        outStats << "    \"Notes\": \"" << pNotes << "\",\n";
        // initialize should always be followed by finalize_json()
    }

    virtual void write_labels(const std::vector<Label> &labels, const unsigned int indent = 1) {
        std::string pad(4 * indent, ' ');
        for (auto& label : labels) {
            outStats << pad << "\"" << std::get<0>(label) << "\": " << std::get<1>(label) << ",\n";
        }
    }

    virtual void write_sublabels(const std::string &labelStr, const std::vector<Label> &labels, const unsigned int indent = 1) {
        std::string pad(4 * indent, ' ');
        outStats << pad << "\"" << labelStr << "\": {\n";
        write_labels(labels, indent+1);
        outStats.seekp(-2, std::ios::end );
        outStats << "\n" << pad << "},\n"; // finish off histogram
    }

    virtual void write_vector(const std::string &vector_name, const std::vector<Vector> &vectortuple, const unsigned int indent = 1) {
        std::string pad(4 * indent, ' ');
        if (vectortuple.size() == 0) return;
        size_t i;
        outStats << pad << "\""<< vector_name << "\": [";
        for (i=0 ; i < vectortuple.size()-1; ++i) {
            outStats << " [" << std::get<0>(vectortuple[i]) << "," << std::get<1>(vectortuple[i]) << "],"; //make sure json format is kept
        }
        outStats << " [" << std::get<0>(vectortuple[i]) << "," << std::get<1>(vectortuple[i]) << "]";  // first, so as to keep the json comma convention
        outStats << " ],\n"; // finish off histogram
    }

    virtual void finalize_json() {
        outStats.seekp(-2, std::ios::end );
        outStats << "\n  }\n}\n";
        outStats.flush();
        outStats.close();
    }

private:
    virtual void check_write() {
        bf::path p(fStats);
<<<<<<< HEAD
        if (!(force || aStats) && bf::exists(p)) {
          //throw std::runtime_error("Stats File " + fStats + " all ready exists. Please use -F or delete it\n");
        } else {
          outStats.open(fStats, std::ios::out | std::ios::app);
        }
=======
        outStats.open(fStats, std::ios::out | std::ios::app);
>>>>>>> 493e46aa

        if(outStats.is_open())
        {
            outStats.close();
        }
        else
        {
            throw std::runtime_error("Error: Cannot write to " + fStats + ": " +  std::strerror( errno ) + '\n');
        }
    }

};

class TrimmingCounters : public Counters {

public:
    uint64_t SE_Right_Trim = 0;
    uint64_t SE_Left_Trim = 0;
    uint64_t SE_Discarded = 0;

    uint64_t R1_Left_Trim = 0;
    uint64_t R1_Right_Trim = 0;
    uint64_t R2_Left_Trim = 0;
    uint64_t R2_Right_Trim = 0;
    uint64_t R1_Discarded = 0;
    uint64_t R2_Discarded = 0;
    uint64_t PE_Discarded = 0;

    TrimmingCounters(const std::string &statsFile, bool force, bool appendStats, const std::string &program_name, const std::string &notes) : Counters::Counters(statsFile, force, appendStats, program_name, notes) {
        se.push_back(std::forward_as_tuple("SE_rightTrim", SE_Right_Trim));
        se.push_back(std::forward_as_tuple("SE_leftTrim", SE_Left_Trim));
        se.push_back(std::forward_as_tuple("SE_discarded", SE_Discarded));

        pe.push_back(std::forward_as_tuple("R1_leftTrim", R1_Left_Trim));
        pe.push_back(std::forward_as_tuple("R1_rightTrim", R1_Right_Trim));
        pe.push_back(std::forward_as_tuple("R2_leftTrim", R2_Left_Trim));
        pe.push_back(std::forward_as_tuple("R2_rightTrim", R2_Right_Trim));
        pe.push_back(std::forward_as_tuple("R1_discarded", R1_Discarded));
        pe.push_back(std::forward_as_tuple("R2_discarded", R2_Discarded));
        pe.push_back(std::forward_as_tuple("PE_discarded", PE_Discarded));
    }

    void R1_stats(Read &one) {
        R1_Left_Trim += one.getLTrim();
        R1_Right_Trim += one.getRTrim();
    }

    void R2_stats(Read &two) {
        R2_Left_Trim += two.getLTrim();
        R2_Right_Trim += two.getRTrim();
    }

    void SE_stats(Read &se) {
        SE_Left_Trim += se.getLTrim();
        SE_Right_Trim += se.getRTrim();
    }

    using Counters::output;
    void output(PairedEndRead &per, bool no_orphans = false) {
        Read &one = per.non_const_read_one();
        Read &two = per.non_const_read_two();
        if (!one.getDiscard() && !two.getDiscard()) {
            ++TotalFragmentsOutput;
            ++PE_Out;
            R1_stats(one);
            R2_stats(two);
        } else if (!one.getDiscard() && !no_orphans) {
            ++TotalFragmentsOutput;
            ++SE_Out;
            ++R2_Discarded;
            SE_stats(one);
        } else if (!two.getDiscard() && !no_orphans) {
            ++TotalFragmentsOutput;
            ++SE_Out;
            ++R1_Discarded;
            SE_stats(two);
        } else {
            ++PE_Discarded;
        }
    }

    void output(SingleEndRead &ser) {
        Read &one = ser.non_const_read_one();
        if (!one.getDiscard()) {
            ++TotalFragmentsOutput;
            ++SE_Out;
            SE_stats(one);
        } else {
            ++SE_Discarded;
        }
    }

};

#endif<|MERGE_RESOLUTION|>--- conflicted
+++ resolved
@@ -155,15 +155,7 @@
 private:
     virtual void check_write() {
         bf::path p(fStats);
-<<<<<<< HEAD
-        if (!(force || aStats) && bf::exists(p)) {
-          //throw std::runtime_error("Stats File " + fStats + " all ready exists. Please use -F or delete it\n");
-        } else {
-          outStats.open(fStats, std::ios::out | std::ios::app);
-        }
-=======
         outStats.open(fStats, std::ios::out | std::ios::app);
->>>>>>> 493e46aa
 
         if(outStats.is_open())
         {

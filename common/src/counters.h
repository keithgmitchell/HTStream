#ifndef COUNTERS_H
#define COUNTERS_H

#include <map>
#include <unordered_map>
#include <string>
#include <iostream>
#include <fstream>
#include <vector>
#include "read.h"
#include "typedefs.h"
#include <unistd.h>

class Counters {
public:
    uint64_t TotalFragmentsInput = 0;
    uint64_t PE_In = 0;
    uint64_t SE_In = 0;
    uint64_t TotalFragmentsOutput = 0;
    uint64_t PE_Out = 0;
    uint64_t SE_Out = 0;

    std::vector<Label> labels;
    Counters() {
        labels.push_back(std::forward_as_tuple("TotalFragmentsInput", TotalFragmentsInput));
        labels.push_back(std::forward_as_tuple("PE_In", PE_In));
        labels.push_back(std::forward_as_tuple("SE_In", SE_In));
        labels.push_back(std::forward_as_tuple("TotalFragmentsOutput", TotalFragmentsOutput));
        labels.push_back(std::forward_as_tuple("PE_Out", PE_Out));
        labels.push_back(std::forward_as_tuple("SE_Out", SE_Out));
    }
    
<<<<<<< HEAD
    virtual void input(SingleEndRead &read) {
        ++c["TotalFragmentsInput"];
        ++c["PE_In"]; 
    }

    virtual void input(PairedEndRead &read) {
        ++c["TotalFragmentsInput"];
        ++c["SE_In"]; 
=======
    virtual void input(const PairedEndRead &read) {
        ++TotalFragmentsInput;
        ++PE_In; 
    }



    virtual void input(const SingleEndRead &read) {
        ++TotalFragmentsInput;
        ++SE_In; 
>>>>>>> 167202d6
    }

    virtual void input(const ReadBase &read) {
        const PairedEndRead *per = dynamic_cast<const PairedEndRead *>(&read);
        if (per) {
            input(*per);
        } else {
            const SingleEndRead *ser = dynamic_cast<const SingleEndRead *>(&read);
            if (ser) {
                input(*ser); 
            } else {
                throw std::runtime_error("In utils.h output: read type not valid");
            }
        } 
    }

<<<<<<< HEAD
    virtual void output(PairedEndRead &read, bool no_orphans = false) {
        ++c["TotalFragmentsOutput"];
        ++c["PE_Out"];
=======
    virtual void output(PairedEndRead &read, bool no_orhpans = false) {
        ++TotalFragmentsOutput;
        ++PE_Out;
>>>>>>> 167202d6
    }


    virtual void output(SingleEndRead &read) {
        ++TotalFragmentsOutput;
        ++SE_Out;
    }

    virtual void output(ReadBase &read) {
        PairedEndRead *per = dynamic_cast<PairedEndRead *>(&read);
        if (per) {
            output(*per);
        } else {
            SingleEndRead *ser = dynamic_cast<SingleEndRead *>(&read);
            if (ser) {
                output(*ser); 
            } else {
                throw std::runtime_error("In utils.h output: read type not valid");
            }
        } 
    }

    virtual void write_out(const std::string &statsFile, bool appendStats, std::string program_name, std::string notes) {
        
        std::ifstream testEnd(statsFile);
        int end = testEnd.peek();
        testEnd.close();
        
        std::fstream outStats;
        
        if (appendStats && end != -1) {
            //outStats.open(statsFile, std::ofstream::out | std::ofstream::app); //overwritte
            outStats.open(statsFile, std::ios::in | std::ios::out); //overwritte
            outStats.seekp(-6, std::ios::end );
            outStats << "  }, \"" << program_name << "_" << getpid()  << "\": {\n";
        } else {
            //outStats.open(statsFile, std::ofstream::out); //overwritte
            outStats.open(statsFile, std::ios::out | std::ios::trunc); //overwrite
            outStats << "{ \"" << program_name << "_" << getpid() <<  "\": {\n";
        }
        outStats << "    \"Notes\": \"" << notes << "\"";

        write_labels(outStats);
        
        outStats << "\n  }\n}\n";
        outStats.flush();
    }

    virtual const void write_labels(std::fstream& outStats) {
        for (const auto &label : labels) {
            outStats << ",\n"; //make sure json format is kept
            outStats << "    \"" << std::get<0>(label) << "\": " << std::get<1>(label);
        }
    }

};


class OverlappingCounters : public Counters {

public:
    std::vector<unsigned long long int> insertLength;
    uint64_t lins = 0;
    uint64_t sins = 0;
    uint64_t nins = 0;
    uint64_t SE_Discard = 0;
    uint64_t PE_Discard = 0;
    uint64_t Adapter_BpTrim = 0;

    OverlappingCounters() {
<<<<<<< HEAD
        Common();
        c["sins"] = 0;
        c["mins"] = 0;
        c["lins"] = 0;
        c["SE_Discard"] = 0;
        c["PE_Discard"] = 0;
        c["Adapter_BpTrim"] = 0;
=======
        labels.push_back(std::forward_as_tuple("lins", lins));
        labels.push_back(std::forward_as_tuple("sins", sins));
        labels.push_back(std::forward_as_tuple("nins", nins));
        labels.push_back(std::forward_as_tuple("SE_Discard", SE_Discard));
        labels.push_back(std::forward_as_tuple("PE_Discard", PE_Discard));
        labels.push_back(std::forward_as_tuple("Adapter_BpTrim", Adapter_BpTrim));

>>>>>>> 167202d6
        insertLength.resize(1);
    }

    virtual void output(SingleEndRead &ser)  {
        if (ser.non_const_read_one().getDiscard()) {
            ++SE_Discard;
        } else {
            ++TotalFragmentsOutput;
            ++SE_Out;
        }
    }

    virtual void output(PairedEndRead &per)  {
        if (per.non_const_read_one().getDiscard()) {
            ++PE_Discard;
        } else {
<<<<<<< HEAD
            ++c["lins"];
            ++c["TotalFragmentsOutput"];
            ++c["PE_Out"];
=======
            ++nins;
            ++TotalFragmentsOutput;
            ++PE_Out;
>>>>>>> 167202d6
        }
    }

    virtual void output(SingleEndRead &ser, unsigned int origLength)  {
        Read &one = ser.non_const_read_one();
        if (!one.getDiscard()) {
            if (one.getLength() < origLength) {
                ++sins; //adapters must be had (short insert)
                Adapter_BpTrim += (origLength - one.getLength());
            } else {
<<<<<<< HEAD
                ++c["mins"]; //must be a long insert
=======
                ++lins; //must be a long insert
>>>>>>> 167202d6
            }
            if ( one.getLength() + 1 > insertLength.size() ) {
                insertLength.resize(one.getLength() + 1);
            }
            ++insertLength[one.getLength()];
            ++SE_Out;            
            ++TotalFragmentsOutput;
        } else {
            ++PE_Discard; // originated as a PE read
        }
    }

    virtual void output(PairedEndRead &per, unsigned int overlapped) {
        //test lin or sin
        Read &one = per.non_const_read_one();
        Read &two = per.non_const_read_two();

        if (!one.getDiscard() && !two.getDiscard() ) {
            if (overlapped) {
                if (one.getLength() > overlapped || two.getLength() > overlapped ) {
                    ++sins; //adapters must be had (short insert)
                    Adapter_BpTrim += std::max((one.getLength() - one.getLengthTrue()),(two.getLength() - two.getLengthTrue()));

                } else {
<<<<<<< HEAD
                    ++c["mins"]; //must be a long insert
=======
                    ++lins; //must be a long insert
>>>>>>> 167202d6
                }
                if ( overlapped + 1 > insertLength.size() ) {
                    insertLength.resize(overlapped + 1);
                }
                ++insertLength[overlapped];
                
            } else {
<<<<<<< HEAD
                ++c["lins"]; //lin
=======
                ++nins; //lin
>>>>>>> 167202d6
            }
            ++PE_Out;
            ++TotalFragmentsOutput;
        } else {
            ++PE_Discard;
        }
    }

    virtual void write_out(const std::string &statsFile, bool appendStats, std::string program_name, std::string notes) {

        std::ifstream testEnd(statsFile);
        int end = testEnd.peek();
        testEnd.close();

        std::fstream outStats;

        if (appendStats && end != -1) {
            outStats.open(statsFile, std::ios::in | std::ios::out); //overwritte
            outStats.seekp(-6, std::ios::end );
            outStats << "  }, \"" << program_name << "_" << getpid()  << "\": {\n";
        } else {
            outStats.open(statsFile, std::ios::out | std::ios::trunc); //overwritt
            outStats << "{ \"" << program_name << "_" << getpid() <<  "\": {\n";
        }

        outStats << "    \"Notes\": \"" << notes << "\"";

        write_labels(outStats);

        // embed instertLength (histogram) in sub json vector
        outStats << ",\n"; //make sure json format is kept
        outStats << "    \"histogram\": [";
        outStats << "[" << 1 << "," << insertLength[1] << "]";  // first, so as to keep the json comma convention

        for (size_t i = 2; i < insertLength.size(); ++i) {
            outStats << ", [" << i << "," << insertLength[i] << "]"; //make sure json format is kept
        }
        outStats << "]"; // finish off histogram
        outStats << "\n  }\n}\n";
        outStats.flush();
    }
};

class PhixCounters : public Counters {

public:
    uint64_t PE_hits = 0;
    uint64_t SE_hits = 0;
    uint64_t Inverse = 0;

    PhixCounters() {
        labels.push_back(std::forward_as_tuple("PE_hits", PE_hits));
        labels.push_back(std::forward_as_tuple("SE_hits", SE_hits));
        labels.push_back(std::forward_as_tuple("Inverse", Inverse));
    }

    void set_inverse() {
        Inverse = 1;
    }
    void inc_SE_hits() {
        ++SE_hits;
    }
    void inc_PE_hits() {
        ++PE_hits;
    }
};

class TrimmingCounters : public Counters {

public: 
    uint64_t R1_Left_Trim = 0;
    uint64_t R1_Right_Trim = 0;
    uint64_t R2_Left_Trim = 0;
    uint64_t R2_Right_Trim = 0;
    uint64_t SE_Right_Trim = 0;
    uint64_t SE_Left_Trim = 0;
    
    uint64_t R1_Discarded = 0;
    uint64_t R2_Discarded = 0;
    uint64_t SE_Discarded = 0;
    uint64_t PE_Discarded = 0;

    TrimmingCounters() {
        labels.push_back(std::forward_as_tuple("R1_Left_Trim", R1_Left_Trim));
        labels.push_back(std::forward_as_tuple("R1_Right_Trim", R1_Right_Trim));
        labels.push_back(std::forward_as_tuple("R2_Left_Trim", R2_Left_Trim));
        labels.push_back(std::forward_as_tuple("R2_Right_Trim", R2_Right_Trim));
        labels.push_back(std::forward_as_tuple("SE_Right_Trimm", SE_Right_Trim));
        labels.push_back(std::forward_as_tuple("SE_Left_Trimm", SE_Left_Trim));
        labels.push_back(std::forward_as_tuple("R1_Discarded", R1_Discarded));
        labels.push_back(std::forward_as_tuple("R2_Discarded", R2_Discarded));
        labels.push_back(std::forward_as_tuple("SE_Discarded", SE_Discarded));
        labels.push_back(std::forward_as_tuple("PE_Discarded", PE_Discarded));

    }

    void R1_stats(Read &one) {
        R1_Left_Trim += one.getLTrim();
        R1_Right_Trim += one.getRTrim();
    }

    void R2_stats(Read &two) {
        R2_Left_Trim += two.getLTrim();
        R2_Right_Trim += two.getRTrim();
    }

    void SE_stats(Read &se) {
        SE_Left_Trim += se.getLTrim();
        SE_Right_Trim += se.getRTrim();
    }

    void output(PairedEndRead &per, bool no_orphans = false) {
        Read &one = per.non_const_read_one();
        Read &two = per.non_const_read_two();
        if (!one.getDiscard() && !two.getDiscard()) {
            ++TotalFragmentsOutput;
            ++PE_Out;
            R1_stats(one);
            R2_stats(two);
        } else if (!one.getDiscard() && !no_orphans) { //if stranded RC
            ++TotalFragmentsOutput;
            ++SE_Out;
            ++R2_Discarded;
            SE_stats(one);
        } else if (!two.getDiscard() && !no_orphans) { // Will never be RC
            ++TotalFragmentsOutput;
            ++SE_Out;
            ++R1_Discarded;
            SE_stats(two);
        } else {
            ++PE_Discarded;
        }
    }

    void output(SingleEndRead &ser) {
        Read &one = ser.non_const_read_one();
        if (!one.getDiscard()) {
            ++TotalFragmentsOutput;
            ++SE_Out;
            SE_stats(one);
        } else {
            ++SE_Discarded;
        }
    }
    
};

class StatsCounters : public Counters {

public:
    uint64_t A = 0;
    uint64_t T = 0;
    uint64_t C = 0;
    uint64_t G = 0;
    uint64_t N = 0;
    uint64_t R1_BpLen = 0;
    uint64_t R2_BpLen = 0;
    uint64_t SE_BpLen = 0;
    uint64_t R1_bQ30 = 0;
    uint64_t R2_bQ30 = 0;
    uint64_t SE_bQ30 = 0;

    StatsCounters () {
        labels.push_back(std::forward_as_tuple("R1_BpLen", R1_BpLen));
        labels.push_back(std::forward_as_tuple("R2_BpLen", R2_BpLen));
        labels.push_back(std::forward_as_tuple("SE_BpLen", SE_BpLen));
        labels.push_back(std::forward_as_tuple("R1_bQ30", R1_bQ30));
        labels.push_back(std::forward_as_tuple("R2_bQ30", R2_bQ30));
        labels.push_back(std::forward_as_tuple("SE_bQ30", SE_bQ30));
    };


    void read_stats(Read &r) {
        for (auto bp : r.get_seq()) {
            switch (bp) {
                case 'A':
                    ++A;
                    break;
                case 'T':
                    ++T;
                    break;
                case 'C':
                    ++C;
                    break;
                case 'G':
                    ++G;
                    break;
                case 'N':
                    ++N;
                    break;
                default:
                    throw std::runtime_error("Unknown bp in stats counter");
            }
        }
    }
 
    void q_stats(Read &r, unsigned long long int &val) {
    }
 
    void output(PairedEndRead &per) {
        Counters::output(per);
        Read &one = per.non_const_read_one();
        Read &two = per.non_const_read_two();
        read_stats(one);
        read_stats(two);
        int r1_q30bases=0;
        for (auto q : one.get_qual()) {
            r1_q30bases += (q - 33) >= 30;
        }
        int r2_q30bases=0;
        for (auto q : two.get_qual()) {
            r2_q30bases += (q - 33) >= 30;
        }
        R1_bQ30 += r1_q30bases;
        R2_bQ30 += r2_q30bases;
        R1_BpLen += one.getLength();
        R2_BpLen += two.getLength();
    }
    
    void output(SingleEndRead &ser) {
        Counters::output(ser);
        Read &one = ser.non_const_read_one();
        read_stats(one);
        int q30bases=0;
        for (auto q : one.get_qual()) {
            q30bases += (q - 33) >= 30;
        }
        SE_bQ30 += q30bases;
        SE_BpLen += one.getLength();
    }

    virtual void write_out(const std::string &statsFile, bool appendStats, std::string program_name, std::string notes) {
        
        std::ifstream testEnd(statsFile);
        int end = testEnd.peek();
        testEnd.close();
        
        std::fstream outStats;
        
        if (appendStats && end != -1) {
            //outStats.open(statsFile, std::ofstream::out | std::ofstream::app); //overwritte
            outStats.open(statsFile, std::ios::in | std::ios::out); //overwritte
            outStats.seekp(-6, std::ios::end );
            outStats << "  }, \"" << program_name << "_" << getpid()  << "\": {\n";
        } else {
            //outStats.open(statsFile, std::ofstream::out); //overwritte
            outStats.open(statsFile, std::ios::out | std::ios::trunc); //overwrite
            outStats << "{ \"" << program_name << "_" << getpid() <<  "\": {\n";
        }
        outStats << "    \"Notes\": \"" << notes << "\"";

        write_labels(outStats);
        
        // embed base composition as sub json vector
        outStats << ",\n"; //make sure json format is kept
        outStats << "    \"Base_Composition\": {\n";
        outStats << "        \"" << 'A' << "\": " << A << ",\n";
        outStats << "        \"" << 'T' << "\": " << T << ",\n";
        outStats << "        \"" << 'G' << "\": " << G << ",\n";
        outStats << "        \"" << 'C' << "\": " << C << ",\n";
        outStats << "        \"" << 'N' << "\": " << N << "\n";
        outStats << "    }"; // finish off histogram
        outStats << "\n  }\n}\n";
        outStats.flush();
    }
 
};

class SuperDeduperCounters : public Counters {
public:
    uint64_t Duplicate = 0;
    uint64_t Ignored = 0;

    SuperDeduperCounters() {
        labels.push_back(std::forward_as_tuple("Duplicate", Duplicate));
        labels.push_back(std::forward_as_tuple("Ignored", Ignored));
    }

    void increment_replace() {
        ++Duplicate;
    }

    void increment_ignored() {
        ++Ignored;
    }
};


#endif<|MERGE_RESOLUTION|>--- conflicted
+++ resolved
@@ -29,28 +29,14 @@
         labels.push_back(std::forward_as_tuple("PE_Out", PE_Out));
         labels.push_back(std::forward_as_tuple("SE_Out", SE_Out));
     }
-    
-<<<<<<< HEAD
-    virtual void input(SingleEndRead &read) {
-        ++c["TotalFragmentsInput"];
-        ++c["PE_In"]; 
-    }
-
-    virtual void input(PairedEndRead &read) {
-        ++c["TotalFragmentsInput"];
-        ++c["SE_In"]; 
-=======
     virtual void input(const PairedEndRead &read) {
         ++TotalFragmentsInput;
         ++PE_In; 
     }
 
-
-
     virtual void input(const SingleEndRead &read) {
         ++TotalFragmentsInput;
         ++SE_In; 
->>>>>>> 167202d6
     }
 
     virtual void input(const ReadBase &read) {
@@ -67,15 +53,9 @@
         } 
     }
 
-<<<<<<< HEAD
-    virtual void output(PairedEndRead &read, bool no_orphans = false) {
-        ++c["TotalFragmentsOutput"];
-        ++c["PE_Out"];
-=======
     virtual void output(PairedEndRead &read, bool no_orhpans = false) {
         ++TotalFragmentsOutput;
         ++PE_Out;
->>>>>>> 167202d6
     }
 
 
@@ -138,31 +118,21 @@
 
 public:
     std::vector<unsigned long long int> insertLength;
+    uint64_t sins = 0;
+    uint64_t mins = 0;
     uint64_t lins = 0;
-    uint64_t sins = 0;
-    uint64_t nins = 0;
     uint64_t SE_Discard = 0;
     uint64_t PE_Discard = 0;
     uint64_t Adapter_BpTrim = 0;
 
     OverlappingCounters() {
-<<<<<<< HEAD
-        Common();
-        c["sins"] = 0;
-        c["mins"] = 0;
-        c["lins"] = 0;
-        c["SE_Discard"] = 0;
-        c["PE_Discard"] = 0;
-        c["Adapter_BpTrim"] = 0;
-=======
+        labels.push_back(std::forward_as_tuple("sins", sins));
+        labels.push_back(std::forward_as_tuple("mins", mins));
         labels.push_back(std::forward_as_tuple("lins", lins));
-        labels.push_back(std::forward_as_tuple("sins", sins));
-        labels.push_back(std::forward_as_tuple("nins", nins));
         labels.push_back(std::forward_as_tuple("SE_Discard", SE_Discard));
         labels.push_back(std::forward_as_tuple("PE_Discard", PE_Discard));
         labels.push_back(std::forward_as_tuple("Adapter_BpTrim", Adapter_BpTrim));
 
->>>>>>> 167202d6
         insertLength.resize(1);
     }
 
@@ -179,15 +149,9 @@
         if (per.non_const_read_one().getDiscard()) {
             ++PE_Discard;
         } else {
-<<<<<<< HEAD
-            ++c["lins"];
-            ++c["TotalFragmentsOutput"];
-            ++c["PE_Out"];
-=======
-            ++nins;
+            ++lins;
             ++TotalFragmentsOutput;
             ++PE_Out;
->>>>>>> 167202d6
         }
     }
 
@@ -198,11 +162,7 @@
                 ++sins; //adapters must be had (short insert)
                 Adapter_BpTrim += (origLength - one.getLength());
             } else {
-<<<<<<< HEAD
-                ++c["mins"]; //must be a long insert
-=======
-                ++lins; //must be a long insert
->>>>>>> 167202d6
+                ++mins; //must be a long insert
             }
             if ( one.getLength() + 1 > insertLength.size() ) {
                 insertLength.resize(one.getLength() + 1);
@@ -227,11 +187,7 @@
                     Adapter_BpTrim += std::max((one.getLength() - one.getLengthTrue()),(two.getLength() - two.getLengthTrue()));
 
                 } else {
-<<<<<<< HEAD
-                    ++c["mins"]; //must be a long insert
-=======
-                    ++lins; //must be a long insert
->>>>>>> 167202d6
+                    ++mins; //must be a long insert
                 }
                 if ( overlapped + 1 > insertLength.size() ) {
                     insertLength.resize(overlapped + 1);
@@ -239,11 +195,7 @@
                 ++insertLength[overlapped];
                 
             } else {
-<<<<<<< HEAD
-                ++c["lins"]; //lin
-=======
-                ++nins; //lin
->>>>>>> 167202d6
+                ++lins; //lin
             }
             ++PE_Out;
             ++TotalFragmentsOutput;

--- conflicted
+++ resolved
@@ -6,14 +6,9 @@
 //ReadBase::~ReadBase(){}
 
 boost::dynamic_bitset<> ReadBase::strToBit(const std::string& StrKey){
+  // converts a string to a 2bit representation: A:00, C:01, T:10, G:11
   boost::dynamic_bitset<> bit(2 * StrKey.length());
-  //std::string seq("ACTG");
-
-<<<<<<< HEAD
-  for(char c : StrKey){
-=======
   for(const char &c : StrKey){
->>>>>>> 80f84a83
     bit <<= 2;
     switch(c) {
       case 'A': break;
@@ -26,7 +21,6 @@
     }
   }
   return bit;
-
 }
 
 

#include <gtest/gtest.h>
#include <boost/dynamic_bitset.hpp>
#include "read.h"

TEST(EmptyTest, firstTest) {
    ASSERT_EQ(0, 0.0);
}

TEST(CreatePERead, createPEReadWorks){
    Read r1("CCACCCTCATTTCATTCTCAGAAGCATGTATGAAGTTGTAATAGCCCTGACGTATGGTTTACCTACTAAGATACCCTCAGGAGTTCTCATCTAGCAAGTG",
          "88@BCFDE<CEFFCEFEEEA<99,C,C,C9E9,,@CE9E9<CC,C6@E,,C,B8E8,CEE8CEE9CE9,,,C<CCCED<,,,,CCEEF9EFE9,C<,,C,");
    Read r2("CTTTCTGGAACTTGAGCAGGAGTTCTGCTCTGTCATCTCTGTTCTCCTGTTCCTTCCACACCTGTTTTTTTCTCACCGTGCCATTTTTCCCTTCATTCTC",
          "-8A@@###############################################################################################");

    std::shared_ptr<ReadBase> pe1 = std::make_shared<PairedEndRead>(r1, r2, "PERead");
    std::shared_ptr<ReadBase> se1 = std::make_shared<SingleEndRead>(r1, "SERead1");

    ASSERT_EQ(se1->getId(), "SERead1");
    ASSERT_EQ(pe1->getId(), "PERead");

    ASSERT_EQ(pe1->getStrKey(2, 5), "ACCCTTTCTG");
    ASSERT_EQ(se1->getStrKey(2, 5), "ACCCTCATTT");

<<<<<<< HEAD
  }

TEST(ConvertToTwobit, ConvertToTwobitWorks){
  Read r1("CCACCCTCATTTCATTCTCAGAAGCATGTATGAAGTTGTAATAGCCCTGACGTATGGTTTACCTACTAAGATACCCTCAGGAGTTCTCATCTAGCAAGTG",
        "88@BCFDE<CEFFCEFEEEA<99,C,C,C9E9,,@CE9E9<CC,C6@E,,C,B8E8,CEE8CEE9CE9,,,C<CCCED<,,,,CCEEF9EFE9,C<,,C,");
  std::shared_ptr<ReadBase> se1 = std::make_shared<SingleEndRead>(r1, "SERead1");

  boost::dynamic_bitset<> x(8);
  boost::dynamic_bitset<> bs1;
  //ACTG = 00011011
  x[7] = 0; x[6] = 0; x[5] = 0; x[4] = 1; x[3] = 1; x[2] = 0; x[1] = 1; x[0] = 1;
  bs1 = se1->strToBit("ACTG");
  ASSERT_EQ(x, bs1);
=======
    boost::dynamic_bitset<> x(8);
    boost::dynamic_bitset<> r;
    //ACTG = 00011011
    x[7] = 0; x[6] = 0; x[5] = 0; x[4] = 1; x[3] = 1; x[2] = 0; x[1] = 1; x[0] = 1;
    r = pe1->strToBit("ACTG");
    ASSERT_EQ(x, r);
>>>>>>> 80f84a83
}<|MERGE_RESOLUTION|>--- conflicted
+++ resolved
@@ -20,9 +20,7 @@
 
     ASSERT_EQ(pe1->getStrKey(2, 5), "ACCCTTTCTG");
     ASSERT_EQ(se1->getStrKey(2, 5), "ACCCTCATTT");
-
-<<<<<<< HEAD
-  }
+}
 
 TEST(ConvertToTwobit, ConvertToTwobitWorks){
   Read r1("CCACCCTCATTTCATTCTCAGAAGCATGTATGAAGTTGTAATAGCCCTGACGTATGGTTTACCTACTAAGATACCCTCAGGAGTTCTCATCTAGCAAGTG",
@@ -35,12 +33,4 @@
   x[7] = 0; x[6] = 0; x[5] = 0; x[4] = 1; x[3] = 1; x[2] = 0; x[1] = 1; x[0] = 1;
   bs1 = se1->strToBit("ACTG");
   ASSERT_EQ(x, bs1);
-=======
-    boost::dynamic_bitset<> x(8);
-    boost::dynamic_bitset<> r;
-    //ACTG = 00011011
-    x[7] = 0; x[6] = 0; x[5] = 0; x[4] = 1; x[3] = 1; x[2] = 0; x[1] = 1; x[0] = 1;
-    r = pe1->strToBit("ACTG");
-    ASSERT_EQ(x, r);
->>>>>>> 80f84a83
 }
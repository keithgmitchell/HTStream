#include <iostream>
#include <string>
#include <boost/program_options.hpp>
#include <vector>
#include <fstream>
#include <boost/iostreams/filter/gzip.hpp>
#include <boost/iostreams/filtering_stream.hpp>
#include <boost/iostreams/device/file_descriptor.hpp>
#include <boost/iostreams/stream.hpp>
#include <boost/iostreams/device/file.hpp>
#include <boost/iostreams/device/mapped_file.hpp>
#include <boost/filesystem/path.hpp>
#include <boost/filesystem.hpp>
#include <map>
#include <unordered_map>
#include <boost/functional/hash.hpp>

#include "hts_PolyATTrim.h"

namespace
{
    const size_t SUCCESS = 0;
    const size_t ERROR_IN_COMMAND_LINE = 1;
    const size_t ERROR_UNHANDLED_EXCEPTION = 2;

} // namespace

namespace bi = boost::iostreams;

int main(int argc, char** argv)
{

    const std::string program_name = "hts_PolyATTrim";
    std::string app_description =
                       "hts_PolyATTrim trims poly A and T sequences from a read.\n";
    app_description += "  It start at either the 5' end or 3' end of a fragment and expands a\n";
    app_description += "  window towards the center until the max-mismatch-errorDensity parameter is met.\n";
    app_description += "  and at least perfect-windows of are found. If the window is at least <min-trim> bases long,\n";
    app_description += "  the window will be trimmed from the read.\n";

    try
    {
        /** Define and parse the program options
         */
        namespace po = boost::program_options;
        po::options_description standard = setStandardOptions();
            // version|v ; help|h ; notes|N ; stats-file|L ; append-stats-file|A
        po::options_description input = setInputOptions();
            // read1-input|1 ; read2-input|2 ; singleend-input|U
            // tab-input|T ; interleaved-input|I
        po::options_description output = setOutputOptions(program_name);
          // force|F ; uncompressed|u ; fastq-output|f
          // tab-output|t ; interleaved-output|i ; unmapped-output|z

        po::options_description desc("Application Specific Options");

        setDefaultParamsCutting(desc);
            // no-orphans|n ; stranded|s ; min-length|m
        setDefaultParamsTrim(desc);
            // no-left|l ; no-right|r

        desc.add_options()
            ("skip_polyA,i", po::bool_switch()->default_value(false), "Skip check for polyA sequence")
            ("skip_polyT,i", po::bool_switch()->default_value(false), "Skip check for polyT sequence")
            ("window-size,w", po::value<size_t>()->default_value(6)->notifier(boost::bind(&check_range<size_t>, "window-size", _1, 1, 10000)),    "Window size in which to trim (min 1, max 10000)")
            ("max-mismatch-errorDensity,e", po::value<double>()->default_value(.30)->notifier(boost::bind(&check_range<double>, "max-mismatch-errorDensity", _1, 0.0, 1.0)), "Max percent of mismatches allowed in overlapped section (min 0.0, max 1.0)")
            ("perfect-windows,i", po::value<size_t>()->default_value(1)->notifier(boost::bind(&check_range<size_t>, "perfect-windows", _1, 0, 10000)),    "Number perfect match windows needed before a match is reported  (min 1, max 10000)")
            ("min-trim,M", po::value<size_t>()->default_value(5)->notifier(boost::bind(&check_range<size_t>, "min-trim", _1, 1, 10000)), "Min base pairs trim for AT tail (min 1, max 10000)")
            ("max-size,x", po::value<size_t>()->default_value(30)->notifier(boost::bind(&check_range<size_t>, "max-size", _1, 0, 10000)), "Max size a polyAT can be (min 0, max 10000)");

        po::options_description cmdline_options;
        cmdline_options.add(standard).add(input).add(output).add(desc);

        po::variables_map vm;
        try
        {
            po::store(po::parse_command_line(argc, argv, cmdline_options), vm); // can throw

            /** --help option
            */
            version_or_help(program_name, app_description, cmdline_options, vm);
            po::notify(vm); // throws on error, so do after help in case

            std::shared_ptr<OutputWriter> pe = nullptr;
            std::shared_ptr<OutputWriter> se = nullptr;
            outputWriters(pe, se, vm);

            std::string statsFile(vm["stats-file"].as<std::string>());
            TrimmingCounters counters(statsFile, vm["force"].as<bool>(), vm["append-stats-file"].as<bool>(), program_name, vm["notes"].as<std::string>());

            if(vm.count("read1-input")) {
                if (!vm.count("read2-input")) {
                    throw std::runtime_error("must specify both read1 and read2 input files.");
                }
                auto read1_files = vm["read1-input"].as<std::vector<std::string> >();
                auto read2_files = vm["read2-input"].as<std::vector<std::string> >();

                if (read1_files.size() != read2_files.size()) {
                    throw std::runtime_error("must have same number of input files for read1 and read2");
                }
                for(size_t i = 0; i < read1_files.size(); ++i) {
                    bi::stream<bi::file_descriptor_source> is1{check_open_r(read1_files[i]), bi::close_handle};
                    bi::stream<bi::file_descriptor_source> is2{check_open_r(read2_files[i]), bi::close_handle};
                    InputReader<PairedEndRead, PairedEndReadFastqImpl> ifp(is1, is2);
<<<<<<< HEAD
                    helper_trim(ifp, pe, se, counters, vm["min-length"].as<std::size_t>(), vm["skip_polyA"].as<bool>(), vm["skip_polyT"].as<bool>(), vm["min-trim"].as<std::size_t>(), vm["window-size"].as<std::size_t>(), vm["perfect-windows"].as<std::size_t>(), vm["max-size"].as<std::size_t>(), vm["max-mismatch-errorDensity"].as<double>(), vm["stranded"].as<bool>(), vm["no-left"].as<bool>(), vm["no-right"].as<bool>(), vm["no-orphans"].as<bool>() );                }
                if(vm.count("singleend-input")) { // can have paired-end reads and/or single-end reads
                    auto read_files = vm["singleend-input"].as<std::vector<std::string> >();
                    for (auto file : read_files) {
                        bi::stream<bi::file_descriptor_source> sef{ check_open_r(file), bi::close_handle};
                        InputReader<SingleEndRead, SingleEndReadFastqImpl> ifs(sef);
                        helper_trim(ifs, pe, se, counters, vm["min-length"].as<std::size_t>(), vm["skip_polyA"].as<bool>(), vm["skip_polyT"].as<bool>(), vm["min-trim"].as<std::size_t>(), vm["window-size"].as<std::size_t>(), vm["perfect-windows"].as<std::size_t>(), vm["max-size"].as<std::size_t>(), vm["max-mismatch-errorDensity"].as<double>(), vm["stranded"].as<bool>(), vm["no-left"].as<bool>(), vm["no-right"].as<bool>(), vm["no-orphans"].as<bool>() );
                  }
=======
                    helper_trim(ifp, pe, se, counters, vm["min-length"].as<std::size_t>(), vm["skip_read1"].as<bool>(), vm["skip_read2"].as<bool>(), vm["skip_polyA"].as<bool>(), vm["skip_polyT"].as<bool>(), vm["min-trim"].as<std::size_t>(), vm["window-size"].as<std::size_t>(), vm["perfect-windows"].as<std::size_t>(), vm["max-size"].as<std::size_t>(), vm["max-mismatch-errorDensity"].as<double>(), vm["stranded"].as<bool>(), vm["no-left"].as<bool>(), vm["no-right"].as<bool>(), vm["no-orphans"].as<bool>() );
>>>>>>> 493e46aa
                }
            }
            if (vm.count("interleaved-input")) {
                auto read_files = vm["interleaved-input"].as<std::vector<std::string > >();
                for (auto file : read_files) {
                    bi::stream<bi::file_descriptor_source> inter{ check_open_r(file), bi::close_handle};
<<<<<<< HEAD
                    InputReader<PairedEndRead, InterReadImpl> ifp(inter);
                    helper_trim(ifp, pe, se, counters, vm["min-length"].as<std::size_t>(), vm["skip_polyA"].as<bool>(), vm["skip_polyT"].as<bool>(), vm["min-trim"].as<std::size_t>(), vm["window-size"].as<std::size_t>(), vm["perfect-windows"].as<std::size_t>(), vm["max-size"].as<std::size_t>(), vm["max-mismatch-errorDensity"].as<double>(), vm["stranded"].as<bool>(), vm["no-left"].as<bool>(), vm["no-right"].as<bool>(), vm["no-orphans"].as<bool>() );
                }
                if(vm.count("singleend-input")) {
                    auto read_files = vm["singleend-input"].as<std::vector<std::string> >();
                    for (auto file : read_files) {
                        bi::stream<bi::file_descriptor_source> sef{ check_open_r(file), bi::close_handle};
                        InputReader<SingleEndRead, SingleEndReadFastqImpl> ifs(sef);
                        helper_trim(ifs, pe, se, counters, vm["min-length"].as<std::size_t>(), vm["skip_polyA"].as<bool>(), vm["skip_polyT"].as<bool>(), vm["min-trim"].as<std::size_t>(), vm["window-size"].as<std::size_t>(), vm["perfect-windows"].as<std::size_t>(), vm["max-size"].as<std::size_t>(), vm["max-mismatch-errorDensity"].as<double>(), vm["stranded"].as<bool>(), vm["no-left"].as<bool>(), vm["no-right"].as<bool>(), vm["no-orphans"].as<bool>() );
                    }
=======
                    InputReader<PairedEndRead, InterReadImpl> ifi(inter);
                    helper_trim(ifi, pe, se, counters, vm["min-length"].as<std::size_t>(), vm["skip_read1"].as<bool>(), vm["skip_read2"].as<bool>(), vm["skip_polyA"].as<bool>(), vm["skip_polyT"].as<bool>(), vm["min-trim"].as<std::size_t>(), vm["window-size"].as<std::size_t>(), vm["perfect-windows"].as<std::size_t>(), vm["max-size"].as<std::size_t>(), vm["max-mismatch-errorDensity"].as<double>(), vm["stranded"].as<bool>(), vm["no-left"].as<bool>(), vm["no-right"].as<bool>(), vm["no-orphans"].as<bool>() );
>>>>>>> 493e46aa
                }
            }
            if(vm.count("singleend-input")) {
                auto read_files = vm["singleend-input"].as<std::vector<std::string> >();
                for (auto file : read_files) {
                    bi::stream<bi::file_descriptor_source> sef{ check_open_r(file), bi::close_handle};
                    InputReader<SingleEndRead, SingleEndReadFastqImpl> ifs(sef);
                    helper_trim(ifs, pe, se, counters, vm["min-length"].as<std::size_t>(), vm["skip_polyA"].as<bool>(), vm["skip_polyT"].as<bool>(), vm["min-trim"].as<std::size_t>(), vm["window-size"].as<std::size_t>(), vm["perfect-windows"].as<std::size_t>(), vm["max-size"].as<std::size_t>(), vm["max-mismatch-errorDensity"].as<double>(), vm["stranded"].as<bool>(), vm["no-left"].as<bool>(), vm["no-right"].as<bool>(), vm["no-orphans"].as<bool>() );
                }
            }
<<<<<<< HEAD

=======
>>>>>>> 493e46aa
            if(vm.count("tab-input")) {
                auto read_files = vm["tab-input"].as<std::vector<std::string> > ();
                for (auto file : read_files) {
                    bi::stream<bi::file_descriptor_source> tabin{ check_open_r(file), bi::close_handle};
                    InputReader<ReadBase, TabReadImpl> ift(tabin);
                    helper_trim(ift, pe, se, counters, vm["min-length"].as<std::size_t>(), vm["skip_polyA"].as<bool>(), vm["skip_polyT"].as<bool>(), vm["min-trim"].as<std::size_t>(), vm["window-size"].as<std::size_t>(), vm["perfect-windows"].as<std::size_t>(), vm["max-size"].as<std::size_t>(), vm["max-mismatch-errorDensity"].as<double>(), vm["stranded"].as<bool>(), vm["no-left"].as<bool>(), vm["no-right"].as<bool>(), vm["no-orphans"].as<bool>() );
                }
            }
<<<<<<< HEAD

            if (vm.count("interleaved-input")) {
                auto read_files = vm["interleaved-input"].as<std::vector<std::string > >();
                for (auto file : read_files) {
                    bi::stream<bi::file_descriptor_source> inter{ check_open_r(file), bi::close_handle};
                    InputReader<PairedEndRead, InterReadImpl> ifp(inter);
                    helper_trim(ifp, pe, se, counters, vm["min-length"].as<std::size_t>(), vm["skip_polyA"].as<bool>(), vm["skip_polyT"].as<bool>(), vm["min-trim"].as<std::size_t>(), vm["window-size"].as<std::size_t>(), vm["perfect-windows"].as<std::size_t>(), vm["max-size"].as<std::size_t>(), vm["max-mismatch-errorDensity"].as<double>(), vm["stranded"].as<bool>(), vm["no-left"].as<bool>(), vm["no-right"].as<bool>(), vm["no-orphans"].as<bool>() );
                }
            }

            if (!isatty(fileno(stdin))) {
                bi::stream<bi::file_descriptor_source> tabin {fileno(stdin), bi::close_handle};
                InputReader<ReadBase, TabReadImpl> ift(tabin);
                helper_trim(ift, pe, se, counters, vm["min-length"].as<std::size_t>(), vm["skip_polyA"].as<bool>(), vm["skip_polyT"].as<bool>(), vm["min-trim"].as<std::size_t>(), vm["window-size"].as<std::size_t>(), vm["perfect-windows"].as<std::size_t>(), vm["max-size"].as<std::size_t>(), vm["max-mismatch-errorDensity"].as<double>(), vm["stranded"].as<bool>(), vm["no-left"].as<bool>(), vm["no-right"].as<bool>(), vm["no-orphans"].as<bool>() );
=======
            if (!isatty(fileno(stdin))) {
                bi::stream<bi::file_descriptor_source> tabin {fileno(stdin), bi::close_handle};
                InputReader<ReadBase, TabReadImpl> ift(tabin);
                helper_trim(ift, pe, se, counters, vm["min-length"].as<std::size_t>(), vm["skip_read1"].as<bool>(), vm["skip_read2"].as<bool>(), vm["skip_polyA"].as<bool>(), vm["skip_polyT"].as<bool>(), vm["min-trim"].as<std::size_t>(), vm["window-size"].as<std::size_t>(), vm["perfect-windows"].as<std::size_t>(), vm["max-size"].as<std::size_t>(), vm["max-mismatch-errorDensity"].as<double>(), vm["stranded"].as<bool>(), vm["no-left"].as<bool>(), vm["no-right"].as<bool>(), vm["no-orphans"].as<bool>() );
>>>>>>> 493e46aa
            }
            counters.write_out();
        }
        catch(po::error& e)
        {
            std::cerr << "ERROR: " << e.what() << std::endl << std::endl;
            return ERROR_IN_COMMAND_LINE;
        }

    }
    catch(std::exception& e)
    {
        std::cerr << "\n\tUnhandled Exception: "
                  << e.what() << std::endl;
        return ERROR_UNHANDLED_EXCEPTION;

    }

    return SUCCESS;

}<|MERGE_RESOLUTION|>--- conflicted
+++ resolved
@@ -94,7 +94,6 @@
                 }
                 auto read1_files = vm["read1-input"].as<std::vector<std::string> >();
                 auto read2_files = vm["read2-input"].as<std::vector<std::string> >();
-
                 if (read1_files.size() != read2_files.size()) {
                     throw std::runtime_error("must have same number of input files for read1 and read2");
                 }
@@ -102,39 +101,15 @@
                     bi::stream<bi::file_descriptor_source> is1{check_open_r(read1_files[i]), bi::close_handle};
                     bi::stream<bi::file_descriptor_source> is2{check_open_r(read2_files[i]), bi::close_handle};
                     InputReader<PairedEndRead, PairedEndReadFastqImpl> ifp(is1, is2);
-<<<<<<< HEAD
-                    helper_trim(ifp, pe, se, counters, vm["min-length"].as<std::size_t>(), vm["skip_polyA"].as<bool>(), vm["skip_polyT"].as<bool>(), vm["min-trim"].as<std::size_t>(), vm["window-size"].as<std::size_t>(), vm["perfect-windows"].as<std::size_t>(), vm["max-size"].as<std::size_t>(), vm["max-mismatch-errorDensity"].as<double>(), vm["stranded"].as<bool>(), vm["no-left"].as<bool>(), vm["no-right"].as<bool>(), vm["no-orphans"].as<bool>() );                }
-                if(vm.count("singleend-input")) { // can have paired-end reads and/or single-end reads
-                    auto read_files = vm["singleend-input"].as<std::vector<std::string> >();
-                    for (auto file : read_files) {
-                        bi::stream<bi::file_descriptor_source> sef{ check_open_r(file), bi::close_handle};
-                        InputReader<SingleEndRead, SingleEndReadFastqImpl> ifs(sef);
-                        helper_trim(ifs, pe, se, counters, vm["min-length"].as<std::size_t>(), vm["skip_polyA"].as<bool>(), vm["skip_polyT"].as<bool>(), vm["min-trim"].as<std::size_t>(), vm["window-size"].as<std::size_t>(), vm["perfect-windows"].as<std::size_t>(), vm["max-size"].as<std::size_t>(), vm["max-mismatch-errorDensity"].as<double>(), vm["stranded"].as<bool>(), vm["no-left"].as<bool>(), vm["no-right"].as<bool>(), vm["no-orphans"].as<bool>() );
-                  }
-=======
                     helper_trim(ifp, pe, se, counters, vm["min-length"].as<std::size_t>(), vm["skip_read1"].as<bool>(), vm["skip_read2"].as<bool>(), vm["skip_polyA"].as<bool>(), vm["skip_polyT"].as<bool>(), vm["min-trim"].as<std::size_t>(), vm["window-size"].as<std::size_t>(), vm["perfect-windows"].as<std::size_t>(), vm["max-size"].as<std::size_t>(), vm["max-mismatch-errorDensity"].as<double>(), vm["stranded"].as<bool>(), vm["no-left"].as<bool>(), vm["no-right"].as<bool>(), vm["no-orphans"].as<bool>() );
->>>>>>> 493e46aa
                 }
             }
             if (vm.count("interleaved-input")) {
                 auto read_files = vm["interleaved-input"].as<std::vector<std::string > >();
                 for (auto file : read_files) {
                     bi::stream<bi::file_descriptor_source> inter{ check_open_r(file), bi::close_handle};
-<<<<<<< HEAD
-                    InputReader<PairedEndRead, InterReadImpl> ifp(inter);
-                    helper_trim(ifp, pe, se, counters, vm["min-length"].as<std::size_t>(), vm["skip_polyA"].as<bool>(), vm["skip_polyT"].as<bool>(), vm["min-trim"].as<std::size_t>(), vm["window-size"].as<std::size_t>(), vm["perfect-windows"].as<std::size_t>(), vm["max-size"].as<std::size_t>(), vm["max-mismatch-errorDensity"].as<double>(), vm["stranded"].as<bool>(), vm["no-left"].as<bool>(), vm["no-right"].as<bool>(), vm["no-orphans"].as<bool>() );
-                }
-                if(vm.count("singleend-input")) {
-                    auto read_files = vm["singleend-input"].as<std::vector<std::string> >();
-                    for (auto file : read_files) {
-                        bi::stream<bi::file_descriptor_source> sef{ check_open_r(file), bi::close_handle};
-                        InputReader<SingleEndRead, SingleEndReadFastqImpl> ifs(sef);
-                        helper_trim(ifs, pe, se, counters, vm["min-length"].as<std::size_t>(), vm["skip_polyA"].as<bool>(), vm["skip_polyT"].as<bool>(), vm["min-trim"].as<std::size_t>(), vm["window-size"].as<std::size_t>(), vm["perfect-windows"].as<std::size_t>(), vm["max-size"].as<std::size_t>(), vm["max-mismatch-errorDensity"].as<double>(), vm["stranded"].as<bool>(), vm["no-left"].as<bool>(), vm["no-right"].as<bool>(), vm["no-orphans"].as<bool>() );
-                    }
-=======
                     InputReader<PairedEndRead, InterReadImpl> ifi(inter);
                     helper_trim(ifi, pe, se, counters, vm["min-length"].as<std::size_t>(), vm["skip_read1"].as<bool>(), vm["skip_read2"].as<bool>(), vm["skip_polyA"].as<bool>(), vm["skip_polyT"].as<bool>(), vm["min-trim"].as<std::size_t>(), vm["window-size"].as<std::size_t>(), vm["perfect-windows"].as<std::size_t>(), vm["max-size"].as<std::size_t>(), vm["max-mismatch-errorDensity"].as<double>(), vm["stranded"].as<bool>(), vm["no-left"].as<bool>(), vm["no-right"].as<bool>(), vm["no-orphans"].as<bool>() );
->>>>>>> 493e46aa
                 }
             }
             if(vm.count("singleend-input")) {
@@ -145,39 +120,18 @@
                     helper_trim(ifs, pe, se, counters, vm["min-length"].as<std::size_t>(), vm["skip_polyA"].as<bool>(), vm["skip_polyT"].as<bool>(), vm["min-trim"].as<std::size_t>(), vm["window-size"].as<std::size_t>(), vm["perfect-windows"].as<std::size_t>(), vm["max-size"].as<std::size_t>(), vm["max-mismatch-errorDensity"].as<double>(), vm["stranded"].as<bool>(), vm["no-left"].as<bool>(), vm["no-right"].as<bool>(), vm["no-orphans"].as<bool>() );
                 }
             }
-<<<<<<< HEAD
-
-=======
->>>>>>> 493e46aa
             if(vm.count("tab-input")) {
                 auto read_files = vm["tab-input"].as<std::vector<std::string> > ();
                 for (auto file : read_files) {
                     bi::stream<bi::file_descriptor_source> tabin{ check_open_r(file), bi::close_handle};
                     InputReader<ReadBase, TabReadImpl> ift(tabin);
-                    helper_trim(ift, pe, se, counters, vm["min-length"].as<std::size_t>(), vm["skip_polyA"].as<bool>(), vm["skip_polyT"].as<bool>(), vm["min-trim"].as<std::size_t>(), vm["window-size"].as<std::size_t>(), vm["perfect-windows"].as<std::size_t>(), vm["max-size"].as<std::size_t>(), vm["max-mismatch-errorDensity"].as<double>(), vm["stranded"].as<bool>(), vm["no-left"].as<bool>(), vm["no-right"].as<bool>(), vm["no-orphans"].as<bool>() );
+                    helper_trim(ift, pe, se, counters, vm["min-length"].as<std::size_t>(), vm["skip_read1"].as<bool>(), vm["skip_read2"].as<bool>(), vm["skip_polyA"].as<bool>(), vm["skip_polyT"].as<bool>(), vm["min-trim"].as<std::size_t>(), vm["window-size"].as<std::size_t>(), vm["perfect-windows"].as<std::size_t>(), vm["max-size"].as<std::size_t>(), vm["max-mismatch-errorDensity"].as<double>(), vm["stranded"].as<bool>(), vm["no-left"].as<bool>(), vm["no-right"].as<bool>(), vm["no-orphans"].as<bool>() );
                 }
             }
-<<<<<<< HEAD
-
-            if (vm.count("interleaved-input")) {
-                auto read_files = vm["interleaved-input"].as<std::vector<std::string > >();
-                for (auto file : read_files) {
-                    bi::stream<bi::file_descriptor_source> inter{ check_open_r(file), bi::close_handle};
-                    InputReader<PairedEndRead, InterReadImpl> ifp(inter);
-                    helper_trim(ifp, pe, se, counters, vm["min-length"].as<std::size_t>(), vm["skip_polyA"].as<bool>(), vm["skip_polyT"].as<bool>(), vm["min-trim"].as<std::size_t>(), vm["window-size"].as<std::size_t>(), vm["perfect-windows"].as<std::size_t>(), vm["max-size"].as<std::size_t>(), vm["max-mismatch-errorDensity"].as<double>(), vm["stranded"].as<bool>(), vm["no-left"].as<bool>(), vm["no-right"].as<bool>(), vm["no-orphans"].as<bool>() );
-                }
-            }
-
-            if (!isatty(fileno(stdin))) {
-                bi::stream<bi::file_descriptor_source> tabin {fileno(stdin), bi::close_handle};
-                InputReader<ReadBase, TabReadImpl> ift(tabin);
-                helper_trim(ift, pe, se, counters, vm["min-length"].as<std::size_t>(), vm["skip_polyA"].as<bool>(), vm["skip_polyT"].as<bool>(), vm["min-trim"].as<std::size_t>(), vm["window-size"].as<std::size_t>(), vm["perfect-windows"].as<std::size_t>(), vm["max-size"].as<std::size_t>(), vm["max-mismatch-errorDensity"].as<double>(), vm["stranded"].as<bool>(), vm["no-left"].as<bool>(), vm["no-right"].as<bool>(), vm["no-orphans"].as<bool>() );
-=======
             if (!isatty(fileno(stdin))) {
                 bi::stream<bi::file_descriptor_source> tabin {fileno(stdin), bi::close_handle};
                 InputReader<ReadBase, TabReadImpl> ift(tabin);
                 helper_trim(ift, pe, se, counters, vm["min-length"].as<std::size_t>(), vm["skip_read1"].as<bool>(), vm["skip_read2"].as<bool>(), vm["skip_polyA"].as<bool>(), vm["skip_polyT"].as<bool>(), vm["min-trim"].as<std::size_t>(), vm["window-size"].as<std::size_t>(), vm["perfect-windows"].as<std::size_t>(), vm["max-size"].as<std::size_t>(), vm["max-mismatch-errorDensity"].as<double>(), vm["stranded"].as<bool>(), vm["no-left"].as<bool>(), vm["no-right"].as<bool>(), vm["no-orphans"].as<bool>() );
->>>>>>> 493e46aa
             }
             counters.write_out();
         }

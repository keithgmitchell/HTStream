--- conflicted
+++ resolved
@@ -94,7 +94,6 @@
                 }
                 auto read1_files = vm["read1-input"].as<std::vector<std::string> >();
                 auto read2_files = vm["read2-input"].as<std::vector<std::string> >();
-
                 if (read1_files.size() != read2_files.size()) {
                     throw std::runtime_error("must have same number of input files for read1 and read2");
                 }
@@ -121,10 +120,6 @@
                     helper_overlapper(ifs, pe, se, counters, vm["max-mismatch-errorDensity"].as<double>(), vm["max-mismatch"].as<size_t>(), vm["min-overlap"].as<size_t>(), vm["stranded"].as<bool>(), vm["min-length"].as<size_t>(), vm["check-lengths"].as<size_t>(),   vm["kmer"].as<size_t>(), vm["kmer-offset"].as<size_t>(), vm["no-orphans"].as<bool>() );
                 }
             }
-<<<<<<< HEAD
-
-=======
->>>>>>> 493e46aa
             if(vm.count("tab-input")) {
                 auto read_files = vm["tab-input"].as<std::vector<std::string> > ();
                 for (auto file : read_files) {
@@ -133,19 +128,6 @@
                     helper_overlapper(ift, pe, se, counters, vm["max-mismatch-errorDensity"].as<double>(), vm["max-mismatch"].as<size_t>(), vm["min-overlap"].as<size_t>(), vm["stranded"].as<bool>(), vm["min-length"].as<size_t>(), vm["check-lengths"].as<size_t>(),   vm["kmer"].as<size_t>(), vm["kmer-offset"].as<size_t>(), vm["no-orphans"].as<bool>() );
                 }
             }
-<<<<<<< HEAD
-
-            if (vm.count("interleaved-input")) {
-                auto read_files = vm["interleaved-input"].as<std::vector<std::string > >();
-                for (auto file : read_files) {
-                    bi::stream<bi::file_descriptor_source> inter{ check_open_r(file), bi::close_handle};
-                    InputReader<PairedEndRead, InterReadImpl> ifp(inter);
-                    helper_overlapper(ifp, pe, se, counters, vm["max-mismatch-errorDensity"].as<double>(), vm["max-mismatch"].as<size_t>(), vm["min-overlap"].as<size_t>(), vm["stranded"].as<bool>(), vm["min-length"].as<size_t>(), vm["check-lengths"].as<size_t>(),   vm["kmer"].as<size_t>(), vm["kmer-offset"].as<size_t>(), vm["no-orphans"].as<bool>() );
-                }
-            }
-
-=======
->>>>>>> 493e46aa
             if (!isatty(fileno(stdin))) {
                 bi::stream<bi::file_descriptor_source> tabin {fileno(stdin), bi::close_handle};
                 InputReader<ReadBase, TabReadImpl> ift(tabin);

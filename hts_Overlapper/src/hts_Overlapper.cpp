--- conflicted
+++ resolved
@@ -74,33 +74,16 @@
         po::variables_map vm;
         try
         {
-<<<<<<< HEAD
-            po::store(po::parse_command_line(argc, argv, cmdline_options),
-                      vm); // can throw
-
-            version_or_help(program_name, app_description, cmdline_options, vm);
-=======
             po::store(po::parse_command_line(argc, argv, cmdline_options), vm); // can throw
->>>>>>> 367fe736
 
             /** --help option
             */
             version_or_help(program_name, app_description, cmdline_options, vm);
             po::notify(vm); // throws on error, so do after help in case
 
-<<<<<<< HEAD
-            std::string statsFile(vm["stats-file"].as<std::string>());
-            std::string prefix(vm["prefix"].as<std::string>());
-
-            std::shared_ptr<OutputWriter> pe = nullptr;
-            std::shared_ptr<OutputWriter> se = nullptr;
-
-            OverlappingCounters counters(statsFile, vm["append-stats-file"].as<bool>(), program_name, vm["notes"].as<std::string>());
-=======
             std::shared_ptr<OutputWriter> pe = nullptr;
             std::shared_ptr<OutputWriter> se = nullptr;
             outputWriters(pe, se, vm);
->>>>>>> 367fe736
 
             std::string statsFile(vm["stats-file"].as<std::string>());
             OverlappingCounters counters(statsFile, vm["force"].as<bool>(), vm["append-stats-file"].as<bool>(), program_name, vm["notes"].as<std::string>());
@@ -111,10 +94,7 @@
                 }
                 auto read1_files = vm["read1-input"].as<std::vector<std::string> >();
                 auto read2_files = vm["read2-input"].as<std::vector<std::string> >();
-<<<<<<< HEAD
-=======
 
->>>>>>> 367fe736
                 if (read1_files.size() != read2_files.size()) {
                     throw std::runtime_error("must have same number of input files for read1 and read2");
                 }
@@ -155,29 +135,15 @@
                     InputReader<SingleEndRead, SingleEndReadFastqImpl> ifs(sef);
                     helper_overlapper(ifs, pe, se, counters, vm["max-mismatch-errorDensity"].as<double>(), vm["max-mismatch"].as<size_t>(), vm["min-overlap"].as<size_t>(), vm["stranded"].as<bool>(), vm["min-length"].as<size_t>(), vm["check-lengths"].as<size_t>(),   vm["kmer"].as<size_t>(), vm["kmer-offset"].as<size_t>(), vm["no-orphans"].as<bool>() );
                 }
-<<<<<<< HEAD
-            } else if(vm.count("tab-input")) {
-=======
             }
 
             if(vm.count("tab-input")) {
->>>>>>> 367fe736
                 auto read_files = vm["tab-input"].as<std::vector<std::string> > ();
                 for (auto file : read_files) {
                     bi::stream<bi::file_descriptor_source> tabin{ check_open_r(file), bi::close_handle};
                     InputReader<ReadBase, TabReadImpl> ift(tabin);
                     helper_overlapper(ift, pe, se, counters, vm["max-mismatch-errorDensity"].as<double>(), vm["max-mismatch"].as<size_t>(), vm["min-overlap"].as<size_t>(), vm["stranded"].as<bool>(), vm["min-length"].as<size_t>(), vm["check-lengths"].as<size_t>(),   vm["kmer"].as<size_t>(), vm["kmer-offset"].as<size_t>(), vm["no-orphans"].as<bool>() );
                 }
-<<<<<<< HEAD
-            } else if (vm.count("from-stdin")) {
-                bi::stream<bi::file_descriptor_source> tabin {fileno(stdin), bi::close_handle};
-                InputReader<ReadBase, TabReadImpl> ift(tabin);
-                helper_overlapper(ift, pe, se, counters, vm["max-mismatch-errorDensity"].as<double>(), vm["max-mismatch"].as<size_t>(), vm["min-overlap"].as<size_t>(), vm["stranded"].as<bool>(), vm["min-length"].as<size_t>(), vm["check-lengths"].as<size_t>(),   vm["kmer"].as<size_t>(), vm["kmer-offset"].as<size_t>(), vm["no-orphans"].as<bool>() );
-            } else {
-              std::cerr << "ERROR: " << "Input file type absent from command line" << std::endl << std::endl;
-              version_or_help(program_name, app_description, cmdline_options, vm, true);
-              exit(ERROR_IN_COMMAND_LINE); //success
-=======
             }
 
             if (vm.count("interleaved-input")) {
@@ -193,7 +159,6 @@
                 bi::stream<bi::file_descriptor_source> tabin {fileno(stdin), bi::close_handle};
                 InputReader<ReadBase, TabReadImpl> ift(tabin);
                 helper_overlapper(ift, pe, se, counters, vm["max-mismatch-errorDensity"].as<double>(), vm["max-mismatch"].as<size_t>(), vm["min-overlap"].as<size_t>(), vm["stranded"].as<bool>(), vm["min-length"].as<size_t>(), vm["check-lengths"].as<size_t>(),   vm["kmer"].as<size_t>(), vm["kmer-offset"].as<size_t>(), vm["no-orphans"].as<bool>() );
->>>>>>> 367fe736
             }
             counters.write_out();
         }

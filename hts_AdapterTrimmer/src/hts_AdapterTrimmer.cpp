--- conflicted
+++ resolved
@@ -71,18 +71,12 @@
         try
         {
             po::store(po::parse_command_line(argc, argv, cmdline_options), vm); // can throw
-<<<<<<< HEAD
-=======
-
-            version_or_help(program_name, app_description, cmdline_options, vm);
->>>>>>> aa2507f1
 
             /** --help option
              */
             version_or_help(program_name, app_description, cmdline_options, vm);
             po::notify(vm); // throws on error, so do after help in case
 
-<<<<<<< HEAD
             std::shared_ptr<OutputWriter> pe = nullptr;
             std::shared_ptr<OutputWriter> se = nullptr;
             outputWriters(pe, se, vm);
@@ -100,19 +94,6 @@
 
 
                 if (read1_files.size() != read2_files.size()) {
-=======
-            std::string statsFile(vm["stats-file"].as<std::string>());
-            std::string prefix(vm["prefix"].as<std::string>());
-
-            AdapterCounters counters(statsFile, vm["append-stats-file"].as<bool>(), program_name, vm["notes"].as<std::string>());
-
-            std::shared_ptr<OutputWriter> pe = nullptr;
-            std::shared_ptr<OutputWriter> se = nullptr;
-            outputWriters(pe, se, vm["fastq-output"].as<bool>(), vm["tab-output"].as<bool>(), vm["interleaved-output"].as<bool>(), vm["unmapped-output"].as<bool>(), vm["force"].as<bool>(), vm["gzip-output"].as<bool>(), vm["to-stdout"].as<bool>(), prefix );
-
-            if(vm.count("read1-input")) { // paired-end reads
-                if (vm["read1-input"].as<std::vector<std::string> >().size() != vm["read1-input"].as<std::vector<std::string> >().size()) {
->>>>>>> aa2507f1
                     throw std::runtime_error("must have same number of input files for read1 and read2");
                 }
                 InputReader<PairedEndRead, PairedEndReadFastqImpl> ifr(vm["read1-input"].as<std::vector<std::string> >(), vm["read2-input"].as<std::vector<std::string> >());
@@ -122,7 +103,6 @@
                 InputReader<PairedEndRead, InterReadImpl> ifr(vm["interleaved-input"].as<std::vector<std::string > >());
                 helper_adapterTrimmer(ifr, pe, se, counters, vm["max-mismatch-errorDensity"].as<double>(), vm["max-mismatch"].as<size_t>(), vm["min-overlap"].as<size_t>(), vm["stranded"].as<bool>(), vm["min-length"].as<size_t>(), vm["check-lengths"].as<size_t>(), vm["kmer"].as<size_t>(), vm["kmer-offset"].as<size_t>(), vm["no-orphans"].as<bool>(), vm["no-fixbases"].as<bool>(), vm["adapter-sequence"].as<std::string>() );
             }
-<<<<<<< HEAD
 
             if(vm.count("tab-input")) {
                 auto read_files = vm["tab-input"].as<std::vector<std::string> > ();
@@ -148,27 +128,6 @@
                 helper_adapterTrimmer(ift, pe, se, counters, vm["max-mismatch-errorDensity"].as<double>(), vm["max-mismatch"].as<size_t>(), vm["min-overlap"].as<size_t>(), vm["stranded"].as<bool>(), vm["min-length"].as<size_t>(), vm["check-lengths"].as<size_t>(), vm["kmer"].as<size_t>(), vm["kmer-offset"].as<size_t>(), vm["no-orphans"].as<bool>(), vm["no-fixbases"].as<bool>(), vm["adapter-sequence"].as<std::string>() );
             }
             counters.write_out();
-=======
-            if(vm.count("singleend-input")) { // single-end reads
-                InputReader<SingleEndRead, SingleEndReadFastqImpl> ifr(vm["singleend-input"].as<std::vector<std::string> >());
-                helper_adapterTrimmer(ifr, pe, se, counters, vm["max-mismatch-errorDensity"].as<double>(), vm["max-mismatch"].as<size_t>(), vm["min-overlap"].as<size_t>(), vm["stranded"].as<bool>(), vm["min-length"].as<size_t>(), vm["check-lengths"].as<size_t>(), vm["kmer"].as<size_t>(), vm["kmer-offset"].as<size_t>(), vm["no-orphans"].as<bool>(), vm["no-fixbases"].as<bool>(), vm["adapter-sequence"].as<std::string>() );
-            }
-            if(vm.count("tab-input")) { // tab_input
-                InputReader<ReadBase, TabReadImpl> ifr(vm["tab-input"].as<std::vector<std::string> > ());
-                helper_adapterTrimmer(ifr, pe, se, counters, vm["max-mismatch-errorDensity"].as<double>(), vm["max-mismatch"].as<size_t>(), vm["min-overlap"].as<size_t>(), vm["stranded"].as<bool>(), vm["min-length"].as<size_t>(), vm["check-lengths"].as<size_t>(), vm["kmer"].as<size_t>(), vm["kmer-offset"].as<size_t>(), vm["no-orphans"].as<bool>(), vm["no-fixbases"].as<bool>(), vm["adapter-sequence"].as<std::string>() );
-            }
-            if(vm["from-stdin"].as<bool>()) { // stdin
-                bi::stream<bi::file_descriptor_source> tabin {fileno(stdin), bi::close_handle};
-                InputReader<ReadBase, TabReadImpl> ifr(tabin);
-                helper_adapterTrimmer(ifr, pe, se, counters, vm["max-mismatch-errorDensity"].as<double>(), vm["max-mismatch"].as<size_t>(), vm["min-overlap"].as<size_t>(), vm["stranded"].as<bool>(), vm["min-length"].as<size_t>(), vm["check-lengths"].as<size_t>(), vm["kmer"].as<size_t>(), vm["kmer-offset"].as<size_t>(), vm["no-orphans"].as<bool>(), vm["no-fixbases"].as<bool>(), vm["adapter-sequence"].as<std::string>() );
-            }
-            // no input specified on the command line
-            if (!vm.count("read1-input") && !vm.count("interleaved-input") && !vm.count("singleend-input") && !vm.count("tab-input") && !vm["from-stdin"].as<bool>()) {
-              std::cerr << "ERROR: " << "Input file type absent from command line" << std::endl << std::endl;
-              version_or_help(program_name, app_description, cmdline_options, vm, true);
-              exit(ERROR_IN_COMMAND_LINE); //success
-            }
->>>>>>> aa2507f1
 
             counters.write_out();
         }
@@ -185,8 +144,4 @@
         return ERROR_UNHANDLED_EXCEPTION;
     }
     return SUCCESS;
-<<<<<<< HEAD
-
-=======
->>>>>>> aa2507f1
 }
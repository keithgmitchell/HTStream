#include <iostream>
#include <string>
#include <boost/program_options.hpp>
#include <vector>
#include <fstream>
#include "ioHandler.h"
#include <boost/iostreams/filter/gzip.hpp>
#include <boost/iostreams/filtering_stream.hpp>
#include <boost/iostreams/device/file_descriptor.hpp>
#include <boost/iostreams/stream.hpp>
#include <boost/iostreams/device/file.hpp>
#include <boost/iostreams/device/mapped_file.hpp>
#include <boost/filesystem/path.hpp>
#include <boost/filesystem.hpp>
#include <map>
#include <unordered_map>
#include <boost/functional/hash.hpp>

#include "hts_AdapterTrimmer.h"

namespace
{
    const size_t SUCCESS = 0;
    const size_t ERROR_IN_COMMAND_LINE = 1;
    const size_t ERROR_UNHANDLED_EXCEPTION = 2;

} // namespace

namespace bi = boost::iostreams;

int main(int argc, char** argv)
{
    const std::string program_name = "hts_AdapterTrimmer";
    std::string app_description =
                       "Adapter Trimmer, trims off adapters by first overlapping paired-end reads and\n";
    app_description += "  trimming off overhangs which by definition are adapter sequence in standard\n";
    app_description += "  libraries. SE Reads are trimmed by overlapping the adapter-sequence and trimming off the overlap.";

    try
    {
        /** Define and parse the program options
         */
        namespace po = boost::program_options;
        po::options_description standard = setStandardOptions();
            // version|v ; help|h ; notes|N ; stats-file|L ; append-stats-file|A
        po::options_description input = setInputOptions();
            // read1-input|1 ; read2-input|2 ; singleend-input|U
            // tab-input|T ; interleaved-input|I
        po::options_description output = setOutputOptions(program_name);
            // force|F ; uncompressed|u ; fastq-output|f
            // tab-output|t ; interleaved-output|i ; unmapped-output|z

        po::options_description desc("Application Specific Options");

        setDefaultParamsCutting(desc);
            // no-orphans|n ; stranded|s ; min-length|m

        setDefaultParamsOverlapping(desc);
            // kmer|k ; kmer-offset|r ; max-mismatch-errorDensity|x
            // check-lengths|c ; min-overlap|o

        desc.add_options()
            ("no-fixbases,X", po::bool_switch()->default_value(false), "after trimming adapter, DO NOT use consensus sequence of paired reads, only trims adapter sequence");
        desc.add_options()
            ("adapter-sequence,a", po::value<std::string>()->default_value("AGATCGGAAGAGCACACGTCTGAACTCCAGTCA"),  "Primer sequence to trim in SE adapter trimming, default is truseq ht primer sequence");

        po::options_description cmdline_options;
        cmdline_options.add(standard).add(input).add(output).add(desc);

        po::variables_map vm;
        try
        {
            po::store(po::parse_command_line(argc, argv, cmdline_options), vm); // can throw
<<<<<<< HEAD
=======

>>>>>>> 493e46aa
            /** --help option
             */
            version_or_help(program_name, app_description, cmdline_options, vm);
            po::notify(vm); // throws on error, so do after help in case

            std::shared_ptr<OutputWriter> pe = nullptr;
            std::shared_ptr<OutputWriter> se = nullptr;
            outputWriters(pe, se, vm);

            std::string statsFile(vm["stats-file"].as<std::string>());
            AdapterCounters counters(statsFile, vm["force"].as<bool>(), vm["append-stats-file"].as<bool>(), program_name, vm["notes"].as<std::string>());

            if(vm.count("read1-input")) {
                if (!vm.count("read2-input")) {
                    throw std::runtime_error("must specify both read1 and read2 input files.");
                }
                auto read1_files = vm["read1-input"].as<std::vector<std::string> >();
                auto read2_files = vm["read2-input"].as<std::vector<std::string> >();
<<<<<<< HEAD

=======
>>>>>>> 493e46aa
                if (read1_files.size() != read2_files.size()) {
                    throw std::runtime_error("must have same number of input files for read1 and read2");
                }
                for(size_t i = 0; i < read1_files.size(); ++i) {
                    bi::stream<bi::file_descriptor_source> is1{check_open_r(read1_files[i]), bi::close_handle};
                    bi::stream<bi::file_descriptor_source> is2{check_open_r(read2_files[i]), bi::close_handle};
                    InputReader<PairedEndRead, PairedEndReadFastqImpl> ifp(is1, is2);
                    helper_adapterTrimmer(ifp, pe, se, counters, vm["max-mismatch-errorDensity"].as<double>(), vm["max-mismatch"].as<size_t>(), vm["min-overlap"].as<size_t>(), vm["stranded"].as<bool>(), vm["min-length"].as<size_t>(), vm["check-lengths"].as<size_t>(), vm["kmer"].as<size_t>(), vm["kmer-offset"].as<size_t>(), vm["no-orphans"].as<bool>(), vm["no-fixbases"].as<bool>(), vm["adapter-sequence"].as<std::string>() );
                }
            }
            if (vm.count("interleaved-input")) {
                auto read_files = vm["interleaved-input"].as<std::vector<std::string > >();
                for (auto file : read_files) {
                    bi::stream<bi::file_descriptor_source> inter{ check_open_r(file), bi::close_handle};
                    InputReader<PairedEndRead, InterReadImpl> ifi(inter);
                    helper_adapterTrimmer(ifi, pe, se, counters, vm["max-mismatch-errorDensity"].as<double>(), vm["max-mismatch"].as<size_t>(), vm["min-overlap"].as<size_t>(), vm["stranded"].as<bool>(), vm["min-length"].as<size_t>(), vm["check-lengths"].as<size_t>(), vm["kmer"].as<size_t>(), vm["kmer-offset"].as<size_t>(), vm["no-orphans"].as<bool>(), vm["no-fixbases"].as<bool>(), vm["adapter-sequence"].as<std::string>() );
                }
            }
<<<<<<< HEAD

            if(vm.count("tab-input")) {
                auto read_files = vm["tab-input"].as<std::vector<std::string> > ();
                for (auto file : read_files) {
                    bi::stream<bi::file_descriptor_source> tabin{ check_open_r(file), bi::close_handle};
                    InputReader<ReadBase, TabReadImpl> ift(tabin);
                    helper_adapterTrimmer(ift, pe, se, counters, vm["max-mismatch-errorDensity"].as<double>(), vm["max-mismatch"].as<size_t>(), vm["min-overlap"].as<size_t>(), vm["stranded"].as<bool>(), vm["min-length"].as<size_t>(), vm["check-lengths"].as<size_t>(), vm["kmer"].as<size_t>(), vm["kmer-offset"].as<size_t>(), vm["no-orphans"].as<bool>(), vm["no-fixbases"].as<bool>(), vm["adapter-sequence"].as<std::string>() );
                }
            }

            if (vm.count("interleaved-input")) {
                auto read_files = vm["interleaved-input"].as<std::vector<std::string > >();
                for (auto file : read_files) {
                    bi::stream<bi::file_descriptor_source> inter{ check_open_r(file), bi::close_handle};
                    InputReader<PairedEndRead, InterReadImpl> ifp(inter);
                    helper_adapterTrimmer(ifp, pe, se, counters, vm["max-mismatch-errorDensity"].as<double>(), vm["max-mismatch"].as<size_t>(), vm["min-overlap"].as<size_t>(), vm["stranded"].as<bool>(), vm["min-length"].as<size_t>(), vm["check-lengths"].as<size_t>(), vm["kmer"].as<size_t>(), vm["kmer-offset"].as<size_t>(), vm["no-orphans"].as<bool>(), vm["no-fixbases"].as<bool>(), vm["adapter-sequence"].as<std::string>() );
                }
            }

=======
            if(vm.count("singleend-input")) {
                auto read_files = vm["singleend-input"].as<std::vector<std::string> >();
                for (auto file : read_files) {
                    bi::stream<bi::file_descriptor_source> sef{ check_open_r(file), bi::close_handle};
                    InputReader<SingleEndRead, SingleEndReadFastqImpl> ifs(sef);
                    helper_adapterTrimmer(ifs, pe, se, counters, vm["max-mismatch-errorDensity"].as<double>(), vm["max-mismatch"].as<size_t>(), vm["min-overlap"].as<size_t>(), vm["stranded"].as<bool>(), vm["min-length"].as<size_t>(), vm["check-lengths"].as<size_t>(), vm["kmer"].as<size_t>(), vm["kmer-offset"].as<size_t>(), vm["no-orphans"].as<bool>(), vm["no-fixbases"].as<bool>(), vm["adapter-sequence"].as<std::string>() );
                }
            }
            if(vm.count("tab-input")) {
                auto read_files = vm["tab-input"].as<std::vector<std::string> > ();
                for (auto file : read_files) {
                    bi::stream<bi::file_descriptor_source> tabin{ check_open_r(file), bi::close_handle};
                    InputReader<ReadBase, TabReadImpl> ift(tabin);
                    helper_adapterTrimmer(ift, pe, se, counters, vm["max-mismatch-errorDensity"].as<double>(), vm["max-mismatch"].as<size_t>(), vm["min-overlap"].as<size_t>(), vm["stranded"].as<bool>(), vm["min-length"].as<size_t>(), vm["check-lengths"].as<size_t>(), vm["kmer"].as<size_t>(), vm["kmer-offset"].as<size_t>(), vm["no-orphans"].as<bool>(), vm["no-fixbases"].as<bool>(), vm["adapter-sequence"].as<std::string>() );
                }
            }
>>>>>>> 493e46aa
            if (!isatty(fileno(stdin))) {
                bi::stream<bi::file_descriptor_source> tabin {fileno(stdin), bi::close_handle};
                InputReader<ReadBase, TabReadImpl> ift(tabin);
                helper_adapterTrimmer(ift, pe, se, counters, vm["max-mismatch-errorDensity"].as<double>(), vm["max-mismatch"].as<size_t>(), vm["min-overlap"].as<size_t>(), vm["stranded"].as<bool>(), vm["min-length"].as<size_t>(), vm["check-lengths"].as<size_t>(), vm["kmer"].as<size_t>(), vm["kmer-offset"].as<size_t>(), vm["no-orphans"].as<bool>(), vm["no-fixbases"].as<bool>(), vm["adapter-sequence"].as<std::string>() );
            }
<<<<<<< HEAD
            counters.write_out();

=======
>>>>>>> 493e46aa
            counters.write_out();
        }
        catch(po::error& e)
        {
            std::cerr << "ERROR: " << e.what() << std::endl << std::endl;
            return ERROR_IN_COMMAND_LINE;
        }
    }
    catch(std::exception& e)
    {
        std::cerr << "\n\tUnhandled Exception: "
                  << e.what() << std::endl;
        return ERROR_UNHANDLED_EXCEPTION;
    }
    return SUCCESS;
}<|MERGE_RESOLUTION|>--- conflicted
+++ resolved
@@ -71,10 +71,7 @@
         try
         {
             po::store(po::parse_command_line(argc, argv, cmdline_options), vm); // can throw
-<<<<<<< HEAD
-=======
 
->>>>>>> 493e46aa
             /** --help option
              */
             version_or_help(program_name, app_description, cmdline_options, vm);
@@ -93,10 +90,6 @@
                 }
                 auto read1_files = vm["read1-input"].as<std::vector<std::string> >();
                 auto read2_files = vm["read2-input"].as<std::vector<std::string> >();
-<<<<<<< HEAD
-
-=======
->>>>>>> 493e46aa
                 if (read1_files.size() != read2_files.size()) {
                     throw std::runtime_error("must have same number of input files for read1 and read2");
                 }
@@ -115,27 +108,6 @@
                     helper_adapterTrimmer(ifi, pe, se, counters, vm["max-mismatch-errorDensity"].as<double>(), vm["max-mismatch"].as<size_t>(), vm["min-overlap"].as<size_t>(), vm["stranded"].as<bool>(), vm["min-length"].as<size_t>(), vm["check-lengths"].as<size_t>(), vm["kmer"].as<size_t>(), vm["kmer-offset"].as<size_t>(), vm["no-orphans"].as<bool>(), vm["no-fixbases"].as<bool>(), vm["adapter-sequence"].as<std::string>() );
                 }
             }
-<<<<<<< HEAD
-
-            if(vm.count("tab-input")) {
-                auto read_files = vm["tab-input"].as<std::vector<std::string> > ();
-                for (auto file : read_files) {
-                    bi::stream<bi::file_descriptor_source> tabin{ check_open_r(file), bi::close_handle};
-                    InputReader<ReadBase, TabReadImpl> ift(tabin);
-                    helper_adapterTrimmer(ift, pe, se, counters, vm["max-mismatch-errorDensity"].as<double>(), vm["max-mismatch"].as<size_t>(), vm["min-overlap"].as<size_t>(), vm["stranded"].as<bool>(), vm["min-length"].as<size_t>(), vm["check-lengths"].as<size_t>(), vm["kmer"].as<size_t>(), vm["kmer-offset"].as<size_t>(), vm["no-orphans"].as<bool>(), vm["no-fixbases"].as<bool>(), vm["adapter-sequence"].as<std::string>() );
-                }
-            }
-
-            if (vm.count("interleaved-input")) {
-                auto read_files = vm["interleaved-input"].as<std::vector<std::string > >();
-                for (auto file : read_files) {
-                    bi::stream<bi::file_descriptor_source> inter{ check_open_r(file), bi::close_handle};
-                    InputReader<PairedEndRead, InterReadImpl> ifp(inter);
-                    helper_adapterTrimmer(ifp, pe, se, counters, vm["max-mismatch-errorDensity"].as<double>(), vm["max-mismatch"].as<size_t>(), vm["min-overlap"].as<size_t>(), vm["stranded"].as<bool>(), vm["min-length"].as<size_t>(), vm["check-lengths"].as<size_t>(), vm["kmer"].as<size_t>(), vm["kmer-offset"].as<size_t>(), vm["no-orphans"].as<bool>(), vm["no-fixbases"].as<bool>(), vm["adapter-sequence"].as<std::string>() );
-                }
-            }
-
-=======
             if(vm.count("singleend-input")) {
                 auto read_files = vm["singleend-input"].as<std::vector<std::string> >();
                 for (auto file : read_files) {
@@ -152,17 +124,11 @@
                     helper_adapterTrimmer(ift, pe, se, counters, vm["max-mismatch-errorDensity"].as<double>(), vm["max-mismatch"].as<size_t>(), vm["min-overlap"].as<size_t>(), vm["stranded"].as<bool>(), vm["min-length"].as<size_t>(), vm["check-lengths"].as<size_t>(), vm["kmer"].as<size_t>(), vm["kmer-offset"].as<size_t>(), vm["no-orphans"].as<bool>(), vm["no-fixbases"].as<bool>(), vm["adapter-sequence"].as<std::string>() );
                 }
             }
->>>>>>> 493e46aa
             if (!isatty(fileno(stdin))) {
                 bi::stream<bi::file_descriptor_source> tabin {fileno(stdin), bi::close_handle};
                 InputReader<ReadBase, TabReadImpl> ift(tabin);
                 helper_adapterTrimmer(ift, pe, se, counters, vm["max-mismatch-errorDensity"].as<double>(), vm["max-mismatch"].as<size_t>(), vm["min-overlap"].as<size_t>(), vm["stranded"].as<bool>(), vm["min-length"].as<size_t>(), vm["check-lengths"].as<size_t>(), vm["kmer"].as<size_t>(), vm["kmer-offset"].as<size_t>(), vm["no-orphans"].as<bool>(), vm["no-fixbases"].as<bool>(), vm["adapter-sequence"].as<std::string>() );
             }
-<<<<<<< HEAD
-            counters.write_out();
-
-=======
->>>>>>> 493e46aa
             counters.write_out();
         }
         catch(po::error& e)

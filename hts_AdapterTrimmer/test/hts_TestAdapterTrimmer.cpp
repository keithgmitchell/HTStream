--- conflicted
+++ resolved
@@ -60,15 +60,9 @@
 
     while(ifp.has_next()) {
         auto i = ifp.next();
-<<<<<<< HEAD
-        std::shared_ptr<PairedEndRead> per = std::make_shared<PairedEndRead>(*dynamic_cast<PairedEndRead*>(i.get()));
-        ASSERT_EQ( (per->non_const_read_two()).getRTrim(), 0);
+        std::shared_ptr<PairedEndRead> per = std::make_shared<PairedEndRead>(std::move(*dynamic_cast<PairedEndRead*>(i.get())));
+        ASSERT_EQ( (per->non_const_read_two()).getRTrim(), 0u);
         check_read_pe(per, misDensity, 100, 8, 20, kmer, kmerOffset, true);
-=======
-        PairedEndRead *per = dynamic_cast<PairedEndRead*>(i.get());
-        ASSERT_EQ( (per->non_const_read_two()).getRTrim(), 0u);
-        check_read_pe(*per, misDensity, 100, 8, 20, kmer, kmerOffset, true);
->>>>>>> 56cc27e0
         const std::string s1 =  "CTCTGTCTCAAAAAAAAAAAAAAAAAAAGTTCAATGAAAGTAGCAGCCAATACCTCCCACACCCACCCCCACCCCGCCCTGCACCTTGCCAGGGACCTT";
         const std::string s2 =  "AAGGACCCTGGCAATGTGCAGGGCGGGGTGGGGGTGTGTGTGAGATGTATTAGCTGCTACTTTCATCTAACTTTTTTTTTTTTTTTTTTTTAGACAGAA";
         ASSERT_EQ( (per->non_const_read_two()).getRTrim(), 1u);

#include <iostream>
#include <string>
#include <boost/program_options.hpp>
#include <vector>
#include <fstream>
#include "ioHandler.h"
#include <boost/iostreams/filter/gzip.hpp>
#include <boost/iostreams/filtering_stream.hpp>
#include <boost/iostreams/device/file_descriptor.hpp>
#include <boost/iostreams/stream.hpp>
#include <boost/iostreams/device/file.hpp>
#include <boost/iostreams/device/mapped_file.hpp>
#include <boost/filesystem/path.hpp>
#include <boost/filesystem.hpp>
#include <map>
#include <unordered_map>
#include <boost/functional/hash.hpp>

#include "hts_CutTrim.h"

namespace
{
    const size_t SUCCESS = 0;
    const size_t ERROR_IN_COMMAND_LINE = 1;
    const size_t ERROR_UNHANDLED_EXCEPTION = 2;

} // namespace

namespace bi = boost::iostreams;

int main(int argc, char** argv)
{
    const std::string program_name = "hts_CutTrim";
    std::string app_description =
                       "The hts_CutTrim application trims a set number of bases from the 5'\n";
    app_description += "  and/or 3' end of each read\n";

    try
    {
        /** Define and parse the program options
         */
        namespace po = boost::program_options;
        po::options_description standard = setStandardOptions();
            // version|v ; help|h ; notes|N ; stats-file|L ; append-stats-file|A
        po::options_description input = setInputOptions();
            // read1-input|1 ; read2-input|2 ; singleend-input|U
            // tab-input|T ; interleaved-input|I
        po::options_description output = setOutputOptions(program_name);
          // force|F ; uncompressed|u ; fastq-output|f
          // tab-output|t ; interleaved-output|i ; unmapped-output|z

        po::options_description desc("Application Specific Options");

        setDefaultParamsCutting(desc);
            // no-orphans|n ; stranded|s ; min-length|m

        desc.add_options()
            ("r1-cut-left,a", po::value<size_t>()->default_value(0)->notifier(boost::bind(&check_range<size_t>, "r1-cut-left", _1, 0, 10000)), "Cut length of sequence from read 1 left (5') end (min 0, max 10000)");
        desc.add_options()
            ("r1-cut-right,b", po::value<size_t>()->default_value(0)->notifier(boost::bind(&check_range<size_t>, "r1-cut-right", _1, 0, 10000)), "Cut length of sequence from read 1 right (3') end (min 0, max 10000)");
        desc.add_options()
            ("r2-cut-left,c", po::value<size_t>()->default_value(0)->notifier(boost::bind(&check_range<size_t>, "r2-cut-left", _1, 0, 10000)), "Cut length of sequence from read 2 left (5') end (min 0, max 10000)");
        desc.add_options()
            ("r2-cut-right,d", po::value<size_t>()->default_value(0)->notifier(boost::bind(&check_range<size_t>, "r2-cut-right", _1, 0, 10000)), "Cut length of sequence from read 2 right (3') end (min 0, max 10000)");
        desc.add_options()
            ("max-length,M", po::value<size_t>()->default_value(0)->notifier(boost::bind(&check_range<size_t>, "max-length", _1, 0, 10000)), "Maximum allowed length of read, effectively right trims to max-length (min 0, max 10000)");

        po::options_description cmdline_options;
        cmdline_options.add(standard).add(input).add(output).add(desc);

        po::variables_map vm;

        try
        {
            po::store(po::parse_command_line(argc, argv, cmdline_options), vm); // can throw

            /** --help option
            */
            version_or_help(program_name, app_description, cmdline_options, vm);
<<<<<<< HEAD
            po::notify(vm); // throws on error, so do after help in case

            std::shared_ptr<OutputWriter> pe = nullptr;
            std::shared_ptr<OutputWriter> se = nullptr;
            outputWriters(pe, se, vm);

            std::string statsFile(vm["stats-file"].as<std::string>());
            TrimmingCounters counters(statsFile, vm["force"].as<bool>(), vm["append-stats-file"].as<bool>(), program_name, vm["notes"].as<std::string>());
=======

            po::notify(vm); // throws on error, so do after help in case

            std::string statsFile(vm["stats-file"].as<std::string>());
            std::string prefix(vm["prefix"].as<std::string>());

            std::shared_ptr<OutputWriter> pe = nullptr;
            std::shared_ptr<OutputWriter> se = nullptr;

            TrimmingCounters counters(statsFile, vm["append-stats-file"].as<bool>() , program_name, vm["notes"].as<std::string>());

            outputWriters(pe, se, vm["fastq-output"].as<bool>(), vm["tab-output"].as<bool>(), vm["interleaved-output"].as<bool>(), vm["unmapped-output"].as<bool>(), vm["force"].as<bool>(), vm["gzip-output"].as<bool>(), vm["to-stdout"].as<bool>(), prefix );
>>>>>>> aa2507f1

            if(vm.count("read1-input")) {
                if (!vm.count("read2-input")) {
                    throw std::runtime_error("must specify both read1 and read2 input files.");
                }
                auto read1_files = vm["read1-input"].as<std::vector<std::string> >();
                auto read2_files = vm["read2-input"].as<std::vector<std::string> >();
<<<<<<< HEAD

=======
>>>>>>> aa2507f1
                if (read1_files.size() != read2_files.size()) {
                    throw std::runtime_error("must have same number of input files for read1 and read2");
                }
                for(size_t i = 0; i < read1_files.size(); ++i) {
                    bi::stream<bi::file_descriptor_source> is1{check_open_r(read1_files[i]), bi::close_handle};
                    bi::stream<bi::file_descriptor_source> is2{check_open_r(read2_files[i]), bi::close_handle};
<<<<<<< HEAD

=======
>>>>>>> aa2507f1
                    InputReader<PairedEndRead, PairedEndReadFastqImpl> ifp(is1, is2);
                    helper_trim(ifp, pe, se, counters, vm["min-length"].as<size_t>() , vm["stranded"].as<bool>(), vm["no-orphans"].as<bool>(), vm["r1-cut-left"].as<size_t>(), vm["r1-cut-right"].as<size_t>(), vm["r2-cut-left"].as<size_t>(), vm["r2-cut-right"].as<size_t>(), vm["max-length"].as<size_t>() );
                }
                if(vm.count("singleend-input")) { // can have paired-end reads and/or single-end reads
                    auto read_files = vm["singleend-input"].as<std::vector<std::string> >();
                    for (auto file : read_files) {
                        bi::stream<bi::file_descriptor_source> sef{ check_open_r(file), bi::close_handle};
                        InputReader<SingleEndRead, SingleEndReadFastqImpl> ifs(sef);
                        helper_trim(ifs, pe, se, counters, vm["min-length"].as<size_t>() , vm["stranded"].as<bool>(), vm["no-orphans"].as<bool>(), vm["r1-cut-left"].as<size_t>(), vm["r1-cut-right"].as<size_t>(), vm["r2-cut-left"].as<size_t>(), vm["r2-cut-right"].as<size_t>(), vm["max-length"].as<size_t>() );
                    }
                }
              } else if (vm.count("interleaved-input")) { // can have interleaved paired-end reads and/or single-end reads
                  auto read_files = vm["interleaved-input"].as<std::vector<std::string > >();
                  for (auto file : read_files) {
                      bi::stream<bi::file_descriptor_source> inter{ check_open_r(file), bi::close_handle};
                      InputReader<PairedEndRead, InterReadImpl> ifp(inter);
                      helper_trim(ifp, pe, se, counters, vm["min-length"].as<size_t>() , vm["stranded"].as<bool>(), vm["no-orphans"].as<bool>(), vm["r1-cut-left"].as<size_t>(), vm["r1-cut-right"].as<size_t>(), vm["r2-cut-left"].as<size_t>(), vm["r2-cut-right"].as<size_t>(), vm["max-length"].as<size_t>() );
                  }
                  if(vm.count("singleend-input")) {
                      auto read_files = vm["singleend-input"].as<std::vector<std::string> >();
                      for (auto file : read_files) {
                          bi::stream<bi::file_descriptor_source> sef{ check_open_r(file), bi::close_handle};
                          InputReader<SingleEndRead, SingleEndReadFastqImpl> ifs(sef);
                          helper_trim(ifs, pe, se, counters, vm["min-length"].as<size_t>() , vm["stranded"].as<bool>(), vm["no-orphans"].as<bool>(), vm["r1-cut-left"].as<size_t>(), vm["r1-cut-right"].as<size_t>(), vm["r2-cut-left"].as<size_t>(), vm["r2-cut-right"].as<size_t>(), vm["max-length"].as<size_t>() );
                      }
                  }
            } else if(vm.count("singleend-input")) {
                auto read_files = vm["singleend-input"].as<std::vector<std::string> >();
                for (auto file : read_files) {
                    bi::stream<bi::file_descriptor_source> sef{ check_open_r(file), bi::close_handle};
                    InputReader<SingleEndRead, SingleEndReadFastqImpl> ifs(sef);
                    helper_trim(ifs, pe, se, counters, vm["min-length"].as<size_t>() , vm["stranded"].as<bool>(), vm["no-orphans"].as<bool>(), vm["r1-cut-left"].as<size_t>(), vm["r1-cut-right"].as<size_t>(), vm["r2-cut-left"].as<size_t>(), vm["r2-cut-right"].as<size_t>(), vm["max-length"].as<size_t>() );
                }
<<<<<<< HEAD
            }

            if(vm.count("tab-input")) {
=======
            } else if(vm.count("tab-input")) {
>>>>>>> aa2507f1
                auto read_files = vm["tab-input"].as<std::vector<std::string> > ();
                for (auto file : read_files) {
                    bi::stream<bi::file_descriptor_source> tabin{ check_open_r(file), bi::close_handle};
                    InputReader<ReadBase, TabReadImpl> ift(tabin);
                    helper_trim(ift, pe, se, counters, vm["min-length"].as<size_t>() , vm["stranded"].as<bool>(), vm["no-orphans"].as<bool>(), vm["r1-cut-left"].as<size_t>(), vm["r1-cut-right"].as<size_t>(), vm["r2-cut-left"].as<size_t>(), vm["r2-cut-right"].as<size_t>(), vm["max-length"].as<size_t>() );
                }
<<<<<<< HEAD
            }

            if (vm.count("interleaved-input")) {
                auto read_files = vm["interleaved-input"].as<std::vector<std::string > >();
                for (auto file : read_files) {
                    bi::stream<bi::file_descriptor_source> inter{ check_open_r(file), bi::close_handle};
                    InputReader<PairedEndRead, InterReadImpl> ifp(inter);
                    helper_trim(ifp, pe, se, counters, vm["min-length"].as<size_t>() , vm["stranded"].as<bool>(), vm["no-orphans"].as<bool>(), vm["r1-cut-left"].as<size_t>(), vm["r1-cut-right"].as<size_t>(), vm["r2-cut-left"].as<size_t>(), vm["r2-cut-right"].as<size_t>(), vm["max-length"].as<size_t>() );
                }
            }

            if (!isatty(fileno(stdin))) {
                bi::stream<bi::file_descriptor_source> tabin {fileno(stdin), bi::close_handle};
                InputReader<ReadBase, TabReadImpl> ift(tabin);
                    helper_trim(ift, pe, se, counters, vm["min-length"].as<size_t>() , vm["stranded"].as<bool>(), vm["no-orphans"].as<bool>(), vm["r1-cut-left"].as<size_t>(), vm["r1-cut-right"].as<size_t>(), vm["r2-cut-left"].as<size_t>(), vm["r2-cut-right"].as<size_t>(), vm["max-length"].as<size_t>() );
=======
            } else if (vm.count("from-stdin")) {
                bi::stream<bi::file_descriptor_source> tabin {fileno(stdin), bi::close_handle};
                InputReader<ReadBase, TabReadImpl> ift(tabin);
                helper_trim(ift, pe, se, counters, vm["min-length"].as<size_t>() , vm["stranded"].as<bool>(), vm["no-orphans"].as<bool>(), vm["r1-cut-left"].as<size_t>(), vm["r1-cut-right"].as<size_t>(), vm["r2-cut-left"].as<size_t>(), vm["r2-cut-right"].as<size_t>(), vm["max-length"].as<size_t>() );
            } else {
              std::cerr << "ERROR: " << "Input file type absent from command line" << std::endl << std::endl;
              version_or_help(program_name, app_description, cmdline_options, vm, true);
              exit(ERROR_IN_COMMAND_LINE); //success
>>>>>>> aa2507f1
            }
            counters.write_out();
        }
        catch(po::error& e)
        {
            std::cerr << "ERROR: " << e.what() << std::endl << std::endl;
            return ERROR_IN_COMMAND_LINE;
        }

    }
    catch(std::exception& e)
    {
        std::cerr << "\n\tUnhandled Exception: "
                  << e.what() << std::endl;
        return ERROR_UNHANDLED_EXCEPTION;

    }
return SUCCESS;

}<|MERGE_RESOLUTION|>--- conflicted
+++ resolved
@@ -77,7 +77,6 @@
             /** --help option
             */
             version_or_help(program_name, app_description, cmdline_options, vm);
-<<<<<<< HEAD
             po::notify(vm); // throws on error, so do after help in case
 
             std::shared_ptr<OutputWriter> pe = nullptr;
@@ -86,20 +85,6 @@
 
             std::string statsFile(vm["stats-file"].as<std::string>());
             TrimmingCounters counters(statsFile, vm["force"].as<bool>(), vm["append-stats-file"].as<bool>(), program_name, vm["notes"].as<std::string>());
-=======
-
-            po::notify(vm); // throws on error, so do after help in case
-
-            std::string statsFile(vm["stats-file"].as<std::string>());
-            std::string prefix(vm["prefix"].as<std::string>());
-
-            std::shared_ptr<OutputWriter> pe = nullptr;
-            std::shared_ptr<OutputWriter> se = nullptr;
-
-            TrimmingCounters counters(statsFile, vm["append-stats-file"].as<bool>() , program_name, vm["notes"].as<std::string>());
-
-            outputWriters(pe, se, vm["fastq-output"].as<bool>(), vm["tab-output"].as<bool>(), vm["interleaved-output"].as<bool>(), vm["unmapped-output"].as<bool>(), vm["force"].as<bool>(), vm["gzip-output"].as<bool>(), vm["to-stdout"].as<bool>(), prefix );
->>>>>>> aa2507f1
 
             if(vm.count("read1-input")) {
                 if (!vm.count("read2-input")) {
@@ -107,20 +92,14 @@
                 }
                 auto read1_files = vm["read1-input"].as<std::vector<std::string> >();
                 auto read2_files = vm["read2-input"].as<std::vector<std::string> >();
-<<<<<<< HEAD
 
-=======
->>>>>>> aa2507f1
                 if (read1_files.size() != read2_files.size()) {
                     throw std::runtime_error("must have same number of input files for read1 and read2");
                 }
                 for(size_t i = 0; i < read1_files.size(); ++i) {
                     bi::stream<bi::file_descriptor_source> is1{check_open_r(read1_files[i]), bi::close_handle};
                     bi::stream<bi::file_descriptor_source> is2{check_open_r(read2_files[i]), bi::close_handle};
-<<<<<<< HEAD
 
-=======
->>>>>>> aa2507f1
                     InputReader<PairedEndRead, PairedEndReadFastqImpl> ifp(is1, is2);
                     helper_trim(ifp, pe, se, counters, vm["min-length"].as<size_t>() , vm["stranded"].as<bool>(), vm["no-orphans"].as<bool>(), vm["r1-cut-left"].as<size_t>(), vm["r1-cut-right"].as<size_t>(), vm["r2-cut-left"].as<size_t>(), vm["r2-cut-right"].as<size_t>(), vm["max-length"].as<size_t>() );
                 }
@@ -154,20 +133,15 @@
                     InputReader<SingleEndRead, SingleEndReadFastqImpl> ifs(sef);
                     helper_trim(ifs, pe, se, counters, vm["min-length"].as<size_t>() , vm["stranded"].as<bool>(), vm["no-orphans"].as<bool>(), vm["r1-cut-left"].as<size_t>(), vm["r1-cut-right"].as<size_t>(), vm["r2-cut-left"].as<size_t>(), vm["r2-cut-right"].as<size_t>(), vm["max-length"].as<size_t>() );
                 }
-<<<<<<< HEAD
             }
 
             if(vm.count("tab-input")) {
-=======
-            } else if(vm.count("tab-input")) {
->>>>>>> aa2507f1
                 auto read_files = vm["tab-input"].as<std::vector<std::string> > ();
                 for (auto file : read_files) {
                     bi::stream<bi::file_descriptor_source> tabin{ check_open_r(file), bi::close_handle};
                     InputReader<ReadBase, TabReadImpl> ift(tabin);
                     helper_trim(ift, pe, se, counters, vm["min-length"].as<size_t>() , vm["stranded"].as<bool>(), vm["no-orphans"].as<bool>(), vm["r1-cut-left"].as<size_t>(), vm["r1-cut-right"].as<size_t>(), vm["r2-cut-left"].as<size_t>(), vm["r2-cut-right"].as<size_t>(), vm["max-length"].as<size_t>() );
                 }
-<<<<<<< HEAD
             }
 
             if (vm.count("interleaved-input")) {
@@ -183,16 +157,6 @@
                 bi::stream<bi::file_descriptor_source> tabin {fileno(stdin), bi::close_handle};
                 InputReader<ReadBase, TabReadImpl> ift(tabin);
                     helper_trim(ift, pe, se, counters, vm["min-length"].as<size_t>() , vm["stranded"].as<bool>(), vm["no-orphans"].as<bool>(), vm["r1-cut-left"].as<size_t>(), vm["r1-cut-right"].as<size_t>(), vm["r2-cut-left"].as<size_t>(), vm["r2-cut-right"].as<size_t>(), vm["max-length"].as<size_t>() );
-=======
-            } else if (vm.count("from-stdin")) {
-                bi::stream<bi::file_descriptor_source> tabin {fileno(stdin), bi::close_handle};
-                InputReader<ReadBase, TabReadImpl> ift(tabin);
-                helper_trim(ift, pe, se, counters, vm["min-length"].as<size_t>() , vm["stranded"].as<bool>(), vm["no-orphans"].as<bool>(), vm["r1-cut-left"].as<size_t>(), vm["r1-cut-right"].as<size_t>(), vm["r2-cut-left"].as<size_t>(), vm["r2-cut-right"].as<size_t>(), vm["max-length"].as<size_t>() );
-            } else {
-              std::cerr << "ERROR: " << "Input file type absent from command line" << std::endl << std::endl;
-              version_or_help(program_name, app_description, cmdline_options, vm, true);
-              exit(ERROR_IN_COMMAND_LINE); //success
->>>>>>> aa2507f1
             }
             counters.write_out();
         }

--- conflicted
+++ resolved
@@ -88,18 +88,12 @@
 
             //sets read information
             //Phix isn't set to default since it makes help a PITA to read
-<<<<<<< HEAD
-            Read readSeq;
+            //sets kmer lookup arrays
+            kmerSet lookup;
+            uint64_t screen_len;
             std::string lookup_file;
             if (vm.count("seq")) {
                 lookup_file = vm["seq"].as<std::string>();
-=======
-            //sets kmer lookup arrays
-            kmerSet lookup;
-            uint64_t screen_len;
-            std::string lookup_file = vm["seq"].as<std::string>();
-            if (vm["seq"].as<std::string>() != "") {
->>>>>>> cb3b898b
                 bi::stream <bi::file_descriptor_source> fa{check_open_r(lookup_file), bi::close_handle};
                 InputReader<SingleEndRead, FastaReadImpl> faReader(fa);
                 screen_len = setLookup_fasta(lookup, faReader, vm["kmer"].as<size_t>());

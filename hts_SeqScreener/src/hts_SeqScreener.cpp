--- conflicted
+++ resolved
@@ -164,7 +164,6 @@
                     InputReader<ReadBase, TabReadImpl> ift(tabin);
                     helper_discard(ift, pe, se, counters, lookup, vm["percentage-hits"].as<double>(), vm["check-read-2"].as<bool>(),vm["kmer"].as<size_t>(), vm["inverse"].as<bool>(), vm["record"].as<bool>());
                 }
-<<<<<<< HEAD
             }
 
             if (vm.count("interleaved-input")) {
@@ -177,9 +176,6 @@
             }
 
             if (!isatty(fileno(stdin))) {
-=======
-            } else if (vm.count("from-stdin")) {
->>>>>>> aa2507f1
                 bi::stream<bi::file_descriptor_source> tabin {fileno(stdin), bi::close_handle};
                 InputReader<ReadBase, TabReadImpl> ift(tabin);
                 helper_discard(ift, pe, se, counters, lookup, vm["percentage-hits"].as<double>(), vm["check-read-2"].as<bool>(),vm["kmer"].as<size_t>(), vm["inverse"].as<bool>(), vm["record"].as<bool>());

#include <iostream>
#include <string>
#include <boost/program_options.hpp>
#include <vector>
#include <fstream>
#include "ioHandler.h"
#include <boost/iostreams/filter/gzip.hpp>
#include <boost/iostreams/filtering_stream.hpp>
#include <boost/iostreams/device/file_descriptor.hpp>
#include <boost/iostreams/stream.hpp>
#include <boost/iostreams/device/file.hpp>
#include <boost/iostreams/device/mapped_file.hpp>
#include <boost/filesystem/path.hpp>
#include <boost/filesystem.hpp>
#include <map>
#include <unordered_map>
#include <boost/functional/hash.hpp>

#include "hts_NTrimmer.h"

namespace
{
    const size_t SUCCESS = 0;
    const size_t ERROR_IN_COMMAND_LINE = 1;
    const size_t ERROR_UNHANDLED_EXCEPTION = 2;

} // namespace

namespace bi = boost::iostreams;

int main(int argc, char** argv)
{

    const std::string program_name = "hts_NTrimmer";
    std::string app_description =
                       "The hts_NTrimmer application will identify and return the longest\n";
    app_description += "  subsequence that no N characters appear in.\n";

    try
    {
        /** Define and parse the program options
         */
        namespace po = boost::program_options;
        po::options_description standard = setStandardOptions();
            // version|v ; help|h ; notes|N ; stats-file|L ; append-stats-file|A
        po::options_description input = setInputOptions();
            // read1-input|1 ; read2-input|2 ; singleend-input|U
            // tab-input|T ; interleaved-input|I
        po::options_description output = setOutputOptions(program_name);
          // force|F ; uncompressed|u ; fastq-output|f
          // tab-output|t ; interleaved-output|i ; unmapped-output|z

        po::options_description desc("Application Specific Options");

        setDefaultParamsCutting(desc);
            // no-orphans|n ; stranded|s ; min-length|m

        po::options_description cmdline_options;
        cmdline_options.add(standard).add(input).add(output).add(desc);

        po::variables_map vm;
        try
        {
            po::store(po::parse_command_line(argc, argv, cmdline_options), vm); // can throw

            /** --help option
            */
            version_or_help(program_name, app_description, cmdline_options, vm);
            po::notify(vm); // throws on error, so do after help in case

            std::shared_ptr<OutputWriter> pe = nullptr;
            std::shared_ptr<OutputWriter> se = nullptr;
            outputWriters(pe, se, vm);

            std::string statsFile(vm["stats-file"].as<std::string>());
            TrimmingCounters counters(statsFile, vm["force"].as<bool>(), vm["append-stats-file"].as<bool>(), program_name, vm["notes"].as<std::string>());

            if(vm.count("read1-input")) {
                if (!vm.count("read2-input")) {
                    throw std::runtime_error("must specify both read1 and read2 input files.");
                }
                auto read1_files = vm["read1-input"].as<std::vector<std::string> >();
                auto read2_files = vm["read2-input"].as<std::vector<std::string> >();
                if (read1_files.size() != read2_files.size()) {
                    throw std::runtime_error("must have same number of input files for read1 and read2");
                }
                for(size_t i = 0; i < read1_files.size(); ++i) {
                    bi::stream<bi::file_descriptor_source> is1{check_open_r(read1_files[i]), bi::close_handle};
                    bi::stream<bi::file_descriptor_source> is2{check_open_r(read2_files[i]), bi::close_handle};

                    InputReader<PairedEndRead, PairedEndReadFastqImpl> ifp(is1, is2);
                    helper_trim(ifp, pe, se, counters, vm["min-length"].as<size_t>() , vm["stranded"].as<bool>(), vm["no-orphans"].as<bool>() );
                }
                if(vm.count("singleend-input")) { // can have paired-end reads and/or single-end reads
                    auto read_files = vm["singleend-input"].as<std::vector<std::string> >();
                    for (auto file : read_files) {
                        bi::stream<bi::file_descriptor_source> sef{ check_open_r(file), bi::close_handle};
                        InputReader<SingleEndRead, SingleEndReadFastqImpl> ifs(sef);
                        helper_trim(ifs, pe, se, counters, vm["min-length"].as<size_t>() , vm["stranded"].as<bool>(), vm["no-orphans"].as<bool>() );
                    }
                }
            } else if (vm.count("interleaved-input")) { // can have interleaved paired-end reads and/or single-end reads
                auto read_files = vm["interleaved-input"].as<std::vector<std::string > >();
                for (auto file : read_files) {
                    bi::stream<bi::file_descriptor_source> inter{ check_open_r(file), bi::close_handle};
                    InputReader<PairedEndRead, InterReadImpl> ifp(inter);
                    helper_trim(ifp, pe, se, counters, vm["min-length"].as<size_t>() , vm["stranded"].as<bool>(), vm["no-orphans"].as<bool>() );
                }
                if(vm.count("singleend-input")) {
                    auto read_files = vm["singleend-input"].as<std::vector<std::string> >();
                    for (auto file : read_files) {
                        bi::stream<bi::file_descriptor_source> sef{ check_open_r(file), bi::close_handle};
                        InputReader<SingleEndRead, SingleEndReadFastqImpl> ifs(sef);
                        helper_trim(ifs, pe, se, counters, vm["min-length"].as<size_t>() , vm["stranded"].as<bool>(), vm["no-orphans"].as<bool>() );
                    }
                }
            } else if(vm.count("singleend-input")) {
                auto read_files = vm["singleend-input"].as<std::vector<std::string> >();
                for (auto file : read_files) {
                    bi::stream<bi::file_descriptor_source> sef{ check_open_r(file), bi::close_handle};
                    InputReader<SingleEndRead, SingleEndReadFastqImpl> ifs(sef);
                    helper_trim(ifs, pe, se, counters, vm["min-length"].as<size_t>() , vm["stranded"].as<bool>(), vm["no-orphans"].as<bool>() );
                }
            } else if(vm.count("tab-input")) {
                auto read_files = vm["tab-input"].as<std::vector<std::string> > ();
                for (auto file : read_files) {
                    bi::stream<bi::file_descriptor_source> tabin{ check_open_r(file), bi::close_handle};
                    InputReader<ReadBase, TabReadImpl> ift(tabin);
                    helper_trim(ift, pe, se, counters, vm["min-length"].as<size_t>() , vm["stranded"].as<bool>(), vm["no-orphans"].as<bool>() );
                }
<<<<<<< HEAD
            } else if (vm.count("from-stdin")) {
=======
            }

            if (vm.count("interleaved-input")) {
                auto read_files = vm["interleaved-input"].as<std::vector<std::string > >();
                for (auto file : read_files) {
                    bi::stream<bi::file_descriptor_source> inter{ check_open_r(file), bi::close_handle};
                    InputReader<PairedEndRead, InterReadImpl> ifp(inter);
                    helper_trim(ifp, pe, se, counters, vm["min-length"].as<size_t>() , vm["stranded"].as<bool>(), vm["no-orphans"].as<bool>() );
                }
            }

            if (!isatty(fileno(stdin))) {
>>>>>>> 367fe736
                bi::stream<bi::file_descriptor_source> tabin {fileno(stdin), bi::close_handle};
                InputReader<ReadBase, TabReadImpl> ift(tabin);
                helper_trim(ift, pe, se, counters, vm["min-length"].as<size_t>() , vm["stranded"].as<bool>(), vm["no-orphans"].as<bool>() );
            } else {
              std::cerr << "ERROR: " << "Input file type absent from command line" << std::endl << std::endl;
              version_or_help(program_name, app_description, cmdline_options, vm, true);
              exit(ERROR_IN_COMMAND_LINE); //success
            }
            counters.write_out();
        }
        catch(po::error& e)
        {
            std::cerr << "ERROR: " << e.what() << std::endl << std::endl;
            return ERROR_IN_COMMAND_LINE;
        }
    }
    catch(std::exception& e)
    {
        std::cerr << "\n\tUnhandled Exception: "
                  << e.what() << std::endl;
        return ERROR_UNHANDLED_EXCEPTION;

    }

    return SUCCESS;

}<|MERGE_RESOLUTION|>--- conflicted
+++ resolved
@@ -128,9 +128,6 @@
                     InputReader<ReadBase, TabReadImpl> ift(tabin);
                     helper_trim(ift, pe, se, counters, vm["min-length"].as<size_t>() , vm["stranded"].as<bool>(), vm["no-orphans"].as<bool>() );
                 }
-<<<<<<< HEAD
-            } else if (vm.count("from-stdin")) {
-=======
             }
 
             if (vm.count("interleaved-input")) {
@@ -143,7 +140,6 @@
             }
 
             if (!isatty(fileno(stdin))) {
->>>>>>> 367fe736
                 bi::stream<bi::file_descriptor_source> tabin {fileno(stdin), bi::close_handle};
                 InputReader<ReadBase, TabReadImpl> ift(tabin);
                 helper_trim(ift, pe, se, counters, vm["min-length"].as<size_t>() , vm["stranded"].as<bool>(), vm["no-orphans"].as<bool>() );

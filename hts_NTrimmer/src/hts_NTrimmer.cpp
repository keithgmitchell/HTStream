#include <iostream>
#include <string>
#include <boost/program_options.hpp>
#include <vector>
#include <fstream>
#include "ioHandler.h"
#include <boost/iostreams/filter/gzip.hpp>
#include <boost/iostreams/filtering_stream.hpp>
#include <boost/iostreams/device/file_descriptor.hpp>
#include <boost/iostreams/stream.hpp>
#include <boost/iostreams/device/file.hpp>
#include <boost/iostreams/device/mapped_file.hpp>
#include <boost/filesystem/path.hpp>
#include <boost/filesystem.hpp>
#include <map>
#include <unordered_map>
#include <boost/functional/hash.hpp>

#include "hts_NTrimmer.h"

namespace
{
    const size_t SUCCESS = 0;
    const size_t ERROR_IN_COMMAND_LINE = 1;
    const size_t ERROR_UNHANDLED_EXCEPTION = 2;

} // namespace

namespace bi = boost::iostreams;

int main(int argc, char** argv)
{

    const std::string program_name = "hts_NTrimmer";
    std::string app_description =
                       "The hts_NTrimmer application will identify and return the longest\n";
    app_description += "  subsequence that no N characters appear in.\n";

    try
    {
        /** Define and parse the program options
         */
        namespace po = boost::program_options;
        po::options_description standard = setStandardOptions();
            // version|v ; help|h ; notes|N ; stats-file|L ; append-stats-file|A
        po::options_description input = setInputOptions();
            // read1-input|1 ; read2-input|2 ; singleend-input|U
            // tab-input|T ; interleaved-input|I
        po::options_description output = setOutputOptions(program_name);
          // force|F ; uncompressed|u ; fastq-output|f
          // tab-output|t ; interleaved-output|i ; unmapped-output|z

        po::options_description desc("Application Specific Options");

        setDefaultParamsCutting(desc);
            // no-orphans|n ; stranded|s ; min-length|m

        po::options_description cmdline_options;
        cmdline_options.add(standard).add(input).add(output).add(desc);

        po::variables_map vm;
        try
        {
            po::store(po::parse_command_line(argc, argv, cmdline_options), vm); // can throw

            /** --help option
            */
            version_or_help(program_name, app_description, cmdline_options, vm);
            po::notify(vm); // throws on error, so do after help in case

            std::shared_ptr<OutputWriter> pe = nullptr;
            std::shared_ptr<OutputWriter> se = nullptr;
            outputWriters(pe, se, vm);

            std::string statsFile(vm["stats-file"].as<std::string>());
            TrimmingCounters counters(statsFile, vm["force"].as<bool>(), vm["append-stats-file"].as<bool>(), program_name, vm["notes"].as<std::string>());

            if(vm.count("read1-input")) {
                if (!vm.count("read2-input")) {
                    throw std::runtime_error("must specify both read1 and read2 input files.");
                }
                auto read1_files = vm["read1-input"].as<std::vector<std::string> >();
                auto read2_files = vm["read2-input"].as<std::vector<std::string> >();
                if (read1_files.size() != read2_files.size()) {
                    throw std::runtime_error("must have same number of input files for read1 and read2");
                }
                for(size_t i = 0; i < read1_files.size(); ++i) {
                    bi::stream<bi::file_descriptor_source> is1{check_open_r(read1_files[i]), bi::close_handle};
                    bi::stream<bi::file_descriptor_source> is2{check_open_r(read2_files[i]), bi::close_handle};
                    InputReader<PairedEndRead, PairedEndReadFastqImpl> ifp(is1, is2);
                    helper_trim(ifp, pe, se, counters, vm["min-length"].as<size_t>() , vm["stranded"].as<bool>(), vm["no-orphans"].as<bool>() );
                }
            }
            if (vm.count("interleaved-input")) {
                auto read_files = vm["interleaved-input"].as<std::vector<std::string > >();
                for (auto file : read_files) {
                    bi::stream<bi::file_descriptor_source> inter{ check_open_r(file), bi::close_handle};
                    InputReader<PairedEndRead, InterReadImpl> ifi(inter);
                    helper_trim(ifi, pe, se, counters, vm["min-length"].as<size_t>() , vm["stranded"].as<bool>(), vm["no-orphans"].as<bool>() );
                }
            }
            if(vm.count("singleend-input")) {
                auto read_files = vm["singleend-input"].as<std::vector<std::string> >();
                for (auto file : read_files) {
                    bi::stream<bi::file_descriptor_source> sef{ check_open_r(file), bi::close_handle};
                    InputReader<SingleEndRead, SingleEndReadFastqImpl> ifs(sef);
                    helper_trim(ifs, pe, se, counters, vm["min-length"].as<size_t>() , vm["stranded"].as<bool>(), vm["no-orphans"].as<bool>() );
                }
            }
            if(vm.count("tab-input")) {
                auto read_files = vm["tab-input"].as<std::vector<std::string> > ();
                for (auto file : read_files) {
                    bi::stream<bi::file_descriptor_source> tabin{ check_open_r(file), bi::close_handle};
                    InputReader<ReadBase, TabReadImpl> ift(tabin);
                    helper_trim(ift, pe, se, counters, vm["min-length"].as<size_t>() , vm["stranded"].as<bool>(), vm["no-orphans"].as<bool>() );
                }
            }
<<<<<<< HEAD

            if (vm.count("interleaved-input")) {
                auto read_files = vm["interleaved-input"].as<std::vector<std::string > >();
                for (auto file : read_files) {
                    bi::stream<bi::file_descriptor_source> inter{ check_open_r(file), bi::close_handle};
                    InputReader<PairedEndRead, InterReadImpl> ifp(inter);
                    helper_trim(ifp, pe, se, counters, vm["min-length"].as<size_t>() , vm["stranded"].as<bool>(), vm["no-orphans"].as<bool>() );
                }
            }

=======
>>>>>>> 493e46aa
            if (!isatty(fileno(stdin))) {
                bi::stream<bi::file_descriptor_source> tabin {fileno(stdin), bi::close_handle};
                InputReader<ReadBase, TabReadImpl> ift(tabin);
                helper_trim(ift, pe, se, counters, vm["min-length"].as<size_t>() , vm["stranded"].as<bool>(), vm["no-orphans"].as<bool>() );
            }
            counters.write_out();
        }
        catch(po::error& e)
        {
            std::cerr << "ERROR: " << e.what() << std::endl << std::endl;
            return ERROR_IN_COMMAND_LINE;
        }
    }
    catch(std::exception& e)
    {
        std::cerr << "\n\tUnhandled Exception: "
                  << e.what() << std::endl;
        return ERROR_UNHANDLED_EXCEPTION;

    }

    return SUCCESS;

}<|MERGE_RESOLUTION|>--- conflicted
+++ resolved
@@ -115,19 +115,6 @@
                     helper_trim(ift, pe, se, counters, vm["min-length"].as<size_t>() , vm["stranded"].as<bool>(), vm["no-orphans"].as<bool>() );
                 }
             }
-<<<<<<< HEAD
-
-            if (vm.count("interleaved-input")) {
-                auto read_files = vm["interleaved-input"].as<std::vector<std::string > >();
-                for (auto file : read_files) {
-                    bi::stream<bi::file_descriptor_source> inter{ check_open_r(file), bi::close_handle};
-                    InputReader<PairedEndRead, InterReadImpl> ifp(inter);
-                    helper_trim(ifp, pe, se, counters, vm["min-length"].as<size_t>() , vm["stranded"].as<bool>(), vm["no-orphans"].as<bool>() );
-                }
-            }
-
-=======
->>>>>>> 493e46aa
             if (!isatty(fileno(stdin))) {
                 bi::stream<bi::file_descriptor_source> tabin {fileno(stdin), bi::close_handle};
                 InputReader<ReadBase, TabReadImpl> ift(tabin);
